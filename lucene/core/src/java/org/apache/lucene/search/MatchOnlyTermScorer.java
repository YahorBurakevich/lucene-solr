--- conflicted
+++ resolved
@@ -19,6 +19,7 @@
 
 import org.apache.lucene.index.DocsEnum;
 import org.apache.lucene.search.positions.IntervalIterator;
+import org.apache.lucene.search.positions.TermIntervalIterator;
 import org.apache.lucene.search.similarities.Similarity;
 
 import java.io.IOException;
@@ -96,13 +97,12 @@
   /** Returns a string representation of this <code>TermScorer</code>. */
   @Override
   public String toString() { return "scorer(" + weight + ")"; }
-<<<<<<< HEAD
 
   @Override
-  public IntervalIterator positions(boolean needsPayloads, boolean needsOffsets, boolean collectPositions) throws IOException {
-    // nocommit is this ok here?
+  public IntervalIterator positions() throws IOException {
     throw new UnsupportedOperationException();
-=======
+   
+  }
   
   // TODO: benchmark if the specialized conjunction really benefits
   // from these, or if instead its from sorting by docFreq, or both
@@ -116,6 +116,5 @@
   
   int getDocFreq() {
     return docFreq;
->>>>>>> a965d6fd
   }
 }