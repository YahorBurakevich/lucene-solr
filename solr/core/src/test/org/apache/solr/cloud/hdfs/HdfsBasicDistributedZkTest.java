/*
 * Licensed to the Apache Software Foundation (ASF) under one or more
 * contributor license agreements.  See the NOTICE file distributed with
 * this work for additional information regarding copyright ownership.
 * The ASF licenses this file to You under the Apache License, Version 2.0
 * (the "License"); you may not use this file except in compliance with
 * the License.  You may obtain a copy of the License at
 *
 *     http://www.apache.org/licenses/LICENSE-2.0
 *
 * Unless required by applicable law or agreed to in writing, software
 * distributed under the License is distributed on an "AS IS" BASIS,
 * WITHOUT WARRANTIES OR CONDITIONS OF ANY KIND, either express or implied.
 * See the License for the specific language governing permissions and
 * limitations under the License.
 */
package org.apache.solr.cloud.hdfs;

import java.io.IOException;

import org.apache.hadoop.hdfs.MiniDFSCluster;
import org.apache.lucene.util.LuceneTestCase.Slow;
import org.apache.solr.cloud.BasicDistributedZkTest;
import org.apache.solr.util.BadHdfsThreadsFilter;
import org.junit.AfterClass;
import org.junit.BeforeClass;

import com.carrotsearch.randomizedtesting.annotations.Nightly;
import com.carrotsearch.randomizedtesting.annotations.ThreadLeakFilters;


@Slow
@Nightly
@ThreadLeakFilters(defaultFilters = true, filters = {
    BadHdfsThreadsFilter.class // hdfs currently leaks thread(s)
})
public class HdfsBasicDistributedZkTest extends BasicDistributedZkTest {
  private static MiniDFSCluster dfsCluster;
  
  @BeforeClass
  public static void setupClass() throws Exception {
    System.setProperty("tests.hdfs.numdatanodes", "1");
    dfsCluster = HdfsTestUtil.setupClass(createTempDir().toFile().getAbsolutePath());
  }

  @Override
<<<<<<< HEAD
  protected int getRealtimeReplicas() {
    return -1;
=======
  protected boolean useTlogReplicas() {
    return false;
>>>>>>> ea79c668
  }

  @AfterClass
  public static void teardownClass() throws Exception {
    HdfsTestUtil.teardownClass(dfsCluster);
    System.clearProperty("tests.hdfs.numdatanodes");
    dfsCluster = null;
  }

  
  @Override
  protected String getDataDir(String dataDir) throws IOException {
    return HdfsTestUtil.getDataDir(dfsCluster, dataDir);
  }
  
}<|MERGE_RESOLUTION|>--- conflicted
+++ resolved
@@ -44,13 +44,8 @@
   }
 
   @Override
-<<<<<<< HEAD
-  protected int getRealtimeReplicas() {
-    return -1;
-=======
   protected boolean useTlogReplicas() {
     return false;
->>>>>>> ea79c668
   }
 
   @AfterClass
