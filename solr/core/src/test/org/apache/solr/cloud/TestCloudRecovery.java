/*
 * Licensed to the Apache Software Foundation (ASF) under one or more
 * contributor license agreements.  See the NOTICE file distributed with
 * this work for additional information regarding copyright ownership.
 * The ASF licenses this file to You under the Apache License, Version 2.0
 * (the "License"); you may not use this file except in compliance with
 * the License.  You may obtain a copy of the License at
 *
 *     http://www.apache.org/licenses/LICENSE-2.0
 *
 * Unless required by applicable law or agreed to in writing, software
 * distributed under the License is distributed on an "AS IS" BASIS,
 * WITHOUT WARRANTIES OR CONDITIONS OF ANY KIND, either express or implied.
 * See the License for the specific language governing permissions and
 * limitations under the License.
 */

package org.apache.solr.cloud;

import java.io.File;
import java.io.FileInputStream;
import java.io.FileOutputStream;
import java.io.IOException;
import java.util.Arrays;
import java.util.HashMap;
import java.util.List;
import java.util.Map;
import java.util.concurrent.atomic.AtomicInteger;
import java.util.stream.Collectors;

import com.codahale.metrics.Counter;
import com.codahale.metrics.Metric;
import com.codahale.metrics.Timer;
import org.apache.commons.io.IOUtils;
import org.apache.solr.client.solrj.SolrServerException;
import org.apache.solr.client.solrj.embedded.JettySolrRunner;
import org.apache.solr.client.solrj.impl.CloudSolrClient;
import org.apache.solr.client.solrj.request.CollectionAdminRequest;
import org.apache.solr.client.solrj.response.QueryResponse;
import org.apache.solr.common.cloud.ClusterStateUtil;
import org.apache.solr.common.params.ModifiableSolrParams;
import org.apache.solr.core.SolrCore;
import org.apache.solr.metrics.SolrMetricManager;
import org.apache.solr.update.DirectUpdateHandler2;
import org.apache.solr.update.UpdateLog;
import org.apache.solr.util.TestInjection;
import org.junit.AfterClass;
import org.junit.Before;
import org.junit.BeforeClass;
import org.junit.Test;

public class TestCloudRecovery extends SolrCloudTestCase {

  private static final String COLLECTION = "collection1";
  private static boolean onlyLeaderIndexes;

  @BeforeClass
  public static void setupCluster() throws Exception {
    TestInjection.prepRecoveryOpPauseForever = "true:30";
    System.setProperty("solr.directoryFactory", "solr.StandardDirectoryFactory");
    System.setProperty("solr.ulog.numRecordsToKeep", "1000");

    configureCluster(2)
        .addConfig("config", TEST_PATH().resolve("configsets").resolve("cloud-minimal").resolve("conf"))
        .configure();

    onlyLeaderIndexes = random().nextBoolean();
    CollectionAdminRequest
<<<<<<< HEAD
        .createCollection(COLLECTION, "config", 2, 2)
        .setRealtimeReplicas(onlyLeaderIndexes? 1: -1)
=======
        .createCollection(COLLECTION, "config", 2, onlyLeaderIndexes?0:2,onlyLeaderIndexes?2:0,0)
>>>>>>> ea79c668
        .setMaxShardsPerNode(2)
        .process(cluster.getSolrClient());
    AbstractDistribZkTestBase.waitForRecoveriesToFinish(COLLECTION, cluster.getSolrClient().getZkStateReader(),
        false, true, 30);
  }

  @AfterClass
  public static void afterClass() {
    TestInjection.reset();
  }

  @Before
  public void resetCollection() throws IOException, SolrServerException {
    cluster.getSolrClient().deleteByQuery(COLLECTION, "*:*");
    cluster.getSolrClient().commit(COLLECTION);
  }

  @Test
  public void leaderRecoverFromLogOnStartupTest() throws Exception {
    AtomicInteger countReplayLog = new AtomicInteger(0);
    DirectUpdateHandler2.commitOnClose = false;
    UpdateLog.testing_logReplayFinishHook = countReplayLog::incrementAndGet;

    CloudSolrClient cloudClient = cluster.getSolrClient();
    cloudClient.add(COLLECTION, sdoc("id", "1"));
    cloudClient.add(COLLECTION, sdoc("id", "2"));
    cloudClient.add(COLLECTION, sdoc("id", "3"));
    cloudClient.add(COLLECTION, sdoc("id", "4"));

    ModifiableSolrParams params = new ModifiableSolrParams();
    params.set("q", "*:*");
    QueryResponse resp = cloudClient.query(COLLECTION, params);
    assertEquals(0, resp.getResults().getNumFound());

    ChaosMonkey.stop(cluster.getJettySolrRunners());
    assertTrue("Timeout waiting for all not live", ClusterStateUtil.waitForAllReplicasNotLive(cloudClient.getZkStateReader(), 45000));
    ChaosMonkey.start(cluster.getJettySolrRunners());
    assertTrue("Timeout waiting for all live and active", ClusterStateUtil.waitForAllActiveAndLiveReplicas(cloudClient.getZkStateReader(), COLLECTION, 120000));

    resp = cloudClient.query(COLLECTION, params);
    assertEquals(4, resp.getResults().getNumFound());
    // Make sure all nodes is recover from tlog
    if (onlyLeaderIndexes) {
<<<<<<< HEAD
      // Leader election can be kicked off, so 2 append replicas will replay its tlog before becoming new leader
=======
      // Leader election can be kicked off, so 2 tlog replicas will replay its tlog before becoming new leader
>>>>>>> ea79c668
      assertTrue( countReplayLog.get() >=2);
    } else {
      assertEquals(4, countReplayLog.get());
    }

    // check metrics
    int replicationCount = 0;
    int errorsCount = 0;
    int skippedCount = 0;
    for (JettySolrRunner jetty : cluster.getJettySolrRunners()) {
      SolrMetricManager manager = jetty.getCoreContainer().getMetricManager();
      List<String> registryNames = manager.registryNames().stream()
          .filter(s -> s.startsWith("solr.core.")).collect(Collectors.toList());
      for (String registry : registryNames) {
        Map<String, Metric> metrics = manager.registry(registry).getMetrics();
        Timer timer = (Timer)metrics.get("REPLICATION.peerSync.time");
        Counter counter = (Counter)metrics.get("REPLICATION.peerSync.errors");
        Counter skipped = (Counter)metrics.get("REPLICATION.peerSync.skipped");
        replicationCount += timer.getCount();
        errorsCount += counter.getCount();
        skippedCount += skipped.getCount();
      }
    }
    if (onlyLeaderIndexes) {
      assertTrue(replicationCount >= 2);
    } else {
      assertEquals(2, replicationCount);
    }
  }

  @Test
  public void corruptedLogTest() throws Exception {
    AtomicInteger countReplayLog = new AtomicInteger(0);
    DirectUpdateHandler2.commitOnClose = false;
    UpdateLog.testing_logReplayFinishHook = countReplayLog::incrementAndGet;

    CloudSolrClient cloudClient = cluster.getSolrClient();
    cloudClient.add(COLLECTION, sdoc("id", "1000"));
    cloudClient.add(COLLECTION, sdoc("id", "1001"));
    for (int i = 0; i < 10; i++) {
      cloudClient.add(COLLECTION, sdoc("id", String.valueOf(i)));
    }

    ModifiableSolrParams params = new ModifiableSolrParams();
    params.set("q", "*:*");
    QueryResponse resp = cloudClient.query(COLLECTION, params);
    assertEquals(0, resp.getResults().getNumFound());

    int logHeaderSize = Integer.MAX_VALUE;
    Map<File, byte[]> contentFiles = new HashMap<>();
    for (JettySolrRunner solrRunner : cluster.getJettySolrRunners()) {
      for (SolrCore solrCore : solrRunner.getCoreContainer().getCores()) {
        File tlogFolder = new File(solrCore.getUlogDir(), UpdateLog.TLOG_NAME);
        String[] tLogFiles = tlogFolder.list();
        Arrays.sort(tLogFiles);
        File lastTLogFile = new File(tlogFolder.getAbsolutePath() + "/" + tLogFiles[tLogFiles.length - 1]);
        byte[] tlogBytes = IOUtils.toByteArray(new FileInputStream(lastTLogFile));
        contentFiles.put(lastTLogFile, tlogBytes);
        logHeaderSize = Math.min(tlogBytes.length, logHeaderSize);
      }
    }

    ChaosMonkey.stop(cluster.getJettySolrRunners());
    assertTrue("Timeout waiting for all not live", ClusterStateUtil.waitForAllReplicasNotLive(cloudClient.getZkStateReader(), 45000));

    for (Map.Entry<File, byte[]> entry : contentFiles.entrySet()) {
      byte[] tlogBytes = entry.getValue();

      if (tlogBytes.length <= logHeaderSize) continue;
      FileOutputStream stream = new FileOutputStream(entry.getKey());
      int skipLastBytes = Math.max(random().nextInt(tlogBytes.length - logHeaderSize), 2);
      for (int i = 0; i < entry.getValue().length - skipLastBytes; i++) {
        stream.write(tlogBytes[i]);
      }
      stream.close();
    }

    ChaosMonkey.start(cluster.getJettySolrRunners());
    assertTrue("Timeout waiting for all live and active", ClusterStateUtil.waitForAllActiveAndLiveReplicas(cloudClient.getZkStateReader(), COLLECTION, 120000));

    resp = cloudClient.query(COLLECTION, params);
    // Make sure cluster still healthy
    assertTrue(resp.getResults().getNumFound() >= 2);
  }

}<|MERGE_RESOLUTION|>--- conflicted
+++ resolved
@@ -66,12 +66,7 @@
 
     onlyLeaderIndexes = random().nextBoolean();
     CollectionAdminRequest
-<<<<<<< HEAD
-        .createCollection(COLLECTION, "config", 2, 2)
-        .setRealtimeReplicas(onlyLeaderIndexes? 1: -1)
-=======
         .createCollection(COLLECTION, "config", 2, onlyLeaderIndexes?0:2,onlyLeaderIndexes?2:0,0)
->>>>>>> ea79c668
         .setMaxShardsPerNode(2)
         .process(cluster.getSolrClient());
     AbstractDistribZkTestBase.waitForRecoveriesToFinish(COLLECTION, cluster.getSolrClient().getZkStateReader(),
@@ -115,11 +110,7 @@
     assertEquals(4, resp.getResults().getNumFound());
     // Make sure all nodes is recover from tlog
     if (onlyLeaderIndexes) {
-<<<<<<< HEAD
-      // Leader election can be kicked off, so 2 append replicas will replay its tlog before becoming new leader
-=======
       // Leader election can be kicked off, so 2 tlog replicas will replay its tlog before becoming new leader
->>>>>>> ea79c668
       assertTrue( countReplayLog.get() >=2);
     } else {
       assertEquals(4, countReplayLog.get());
