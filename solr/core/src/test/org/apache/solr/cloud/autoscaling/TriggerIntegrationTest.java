/*
 * Licensed to the Apache Software Foundation (ASF) under one or more
 * contributor license agreements.  See the NOTICE file distributed with
 * this work for additional information regarding copyright ownership.
 * The ASF licenses this file to You under the Apache License, Version 2.0
 * (the "License"); you may not use this file except in compliance with
 * the License.  You may obtain a copy of the License at
 *
 *     http://www.apache.org/licenses/LICENSE-2.0
 *
 * Unless required by applicable law or agreed to in writing, software
 * distributed under the License is distributed on an "AS IS" BASIS,
 * WITHOUT WARRANTIES OR CONDITIONS OF ANY KIND, either express or implied.
 * See the License for the specific language governing permissions and
 * limitations under the License.
 */

package org.apache.solr.cloud.autoscaling;

import java.lang.invoke.MethodHandles;
import java.util.ArrayList;
import java.util.HashMap;
import java.util.List;
import java.util.Map;
import java.util.Set;
import java.util.concurrent.ConcurrentHashMap;
import java.util.concurrent.CountDownLatch;
import java.util.concurrent.TimeUnit;
import java.util.concurrent.atomic.AtomicBoolean;
import java.util.concurrent.atomic.AtomicLong;
import java.util.concurrent.locks.ReentrantLock;

import org.apache.solr.client.solrj.SolrClient;
import org.apache.solr.client.solrj.SolrRequest;
import org.apache.solr.client.solrj.cloud.SolrCloudManager;
import org.apache.solr.client.solrj.cloud.autoscaling.AutoScalingConfig;
import org.apache.solr.client.solrj.cloud.autoscaling.TriggerEventProcessorStage;
import org.apache.solr.client.solrj.embedded.JettySolrRunner;
import org.apache.solr.client.solrj.impl.CloudSolrClient;
import org.apache.solr.client.solrj.request.CollectionAdminRequest;
import org.apache.solr.client.solrj.response.CollectionAdminResponse;
import org.apache.solr.cloud.Overseer;
import org.apache.solr.cloud.SolrCloudTestCase;
import org.apache.solr.common.cloud.ZkNodeProps;
import org.apache.solr.common.cloud.ZkStateReader;
import org.apache.solr.common.util.NamedList;
import org.apache.solr.common.util.TimeSource;
import org.apache.solr.common.util.Utils;
import org.apache.solr.util.LogLevel;
import org.apache.zookeeper.data.Stat;
import org.junit.Before;
import org.junit.BeforeClass;
import org.junit.Test;
import org.slf4j.Logger;
import org.slf4j.LoggerFactory;

import static org.apache.solr.cloud.autoscaling.AutoScalingHandlerTest.createAutoScalingRequest;
import static org.apache.solr.common.cloud.ZkStateReader.SOLR_AUTOSCALING_CONF_PATH;

/**
 * An end-to-end integration test for triggers
 */
@LogLevel("org.apache.solr.cloud.autoscaling=DEBUG;org.apache.solr.client.solrj.cloud.autoscaling=DEBUG")
public class TriggerIntegrationTest extends SolrCloudTestCase {
  private static final Logger log = LoggerFactory.getLogger(MethodHandles.lookup().lookupClass());

  private static volatile CountDownLatch actionConstructorCalled;
  private static volatile CountDownLatch actionInitCalled;
  private static volatile CountDownLatch triggerFiredLatch;
  private static volatile int waitForSeconds = 1;
  private static volatile CountDownLatch actionStarted;
  private static volatile CountDownLatch actionInterrupted;
  private static volatile CountDownLatch actionCompleted;
  private static AtomicBoolean triggerFired;
  private static Set<TriggerEvent> events = ConcurrentHashMap.newKeySet();
  public static volatile long eventQueueActionWait = 5000;
  private static SolrCloudManager cloudManager;

  // use the same time source as triggers use
  static final TimeSource timeSource = TimeSource.CURRENT_TIME;

  static final long WAIT_FOR_DELTA_NANOS = TimeUnit.MILLISECONDS.toNanos(5);

  @BeforeClass
  public static void setupCluster() throws Exception {
    configureCluster(2)
        .addConfig("conf", configset("cloud-minimal"))
        .configure();
    // disable .scheduled_maintenance
    String suspendTriggerCommand = "{" +
        "'suspend-trigger' : {'name' : '.scheduled_maintenance'}" +
        "}";
    SolrRequest req = createAutoScalingRequest(SolrRequest.METHOD.POST, suspendTriggerCommand);
    SolrClient solrClient = cluster.getSolrClient();
    NamedList<Object> response = solrClient.request(req);
    assertEquals(response.get("result").toString(), "success");
  }

  private static CountDownLatch getTriggerFiredLatch() {
    return triggerFiredLatch;
  }

  private static CountDownLatch getActionStarted() {
    return actionStarted;
  }

  private static CountDownLatch getActionInterrupted() {
    return actionInterrupted;
  }

  private static CountDownLatch getActionCompleted() {
    return actionCompleted;
  }

  @Before
  public void setupTest() throws Exception {
    // ensure that exactly 2 jetty nodes are running
    int numJetties = cluster.getJettySolrRunners().size();
    log.info("Found {} jetty instances running", numJetties);
    for (int i = 2; i < numJetties; i++)  {
      int r = random().nextInt(cluster.getJettySolrRunners().size());
      log.info("Shutdown extra jetty instance at port {}", cluster.getJettySolrRunner(r).getLocalPort());
      cluster.stopJettySolrRunner(r);
    }
    for (int i = cluster.getJettySolrRunners().size(); i < 2; i++) {
      // start jetty instances
      cluster.startJettySolrRunner();
    }
    cluster.waitForAllNodes(5);

    NamedList<Object> overSeerStatus = cluster.getSolrClient().request(CollectionAdminRequest.getOverseerStatus());
    String overseerLeader = (String) overSeerStatus.get("leader");
    int overseerLeaderIndex = 0;
    for (int i = 0; i < cluster.getJettySolrRunners().size(); i++) {
      JettySolrRunner jetty = cluster.getJettySolrRunner(i);
      if (jetty.getNodeName().equals(overseerLeader)) {
        overseerLeaderIndex = i;
        break;
      }
    }
    Overseer overseer = cluster.getJettySolrRunner(overseerLeaderIndex).getCoreContainer().getZkController().getOverseer();
    ScheduledTriggers scheduledTriggers = ((OverseerTriggerThread)overseer.getTriggerThread().getThread()).getScheduledTriggers();
    // aggressively remove all active scheduled triggers
    scheduledTriggers.removeAll();

    // clear any persisted auto scaling configuration
    Stat stat = zkClient().setData(SOLR_AUTOSCALING_CONF_PATH, Utils.toJSON(new ZkNodeProps()), true);
    log.info(SOLR_AUTOSCALING_CONF_PATH + " reset, new znode version {}", stat.getVersion());

    cluster.deleteAllCollections();
    cluster.getSolrClient().setDefaultCollection(null);

    // restart Overseer. Even though we reset the autoscaling config some already running
    // trigger threads may still continue to execute and produce spurious events
    cluster.stopJettySolrRunner(overseerLeaderIndex);
    Thread.sleep(5000);

    throttlingDelayMs.set(TimeUnit.SECONDS.toMillis(ScheduledTriggers.DEFAULT_ACTION_THROTTLE_PERIOD_SECONDS));
    waitForSeconds = 1 + random().nextInt(3);
    actionConstructorCalled = new CountDownLatch(1);
    actionInitCalled = new CountDownLatch(1);
    triggerFiredLatch = new CountDownLatch(1);
    triggerFired = new AtomicBoolean(false);
    actionStarted = new CountDownLatch(1);
    actionInterrupted = new CountDownLatch(1);
    actionCompleted = new CountDownLatch(1);
    events.clear();
    listenerEvents.clear();
    lastActionExecutedAt.set(0);
    eventQueueActionWait = 5000;
    while (cluster.getJettySolrRunners().size() < 2) {
      // perhaps a test stopped a node but didn't start it back
      // lets start a node
      cluster.startJettySolrRunner();
    }
    cloudManager = cluster.getJettySolrRunner(0).getCoreContainer().getZkController().getSolrCloudManager();
    // clear any events or markers
    // todo: consider the impact of such cleanup on regular cluster restarts
    deleteChildrenRecursively(ZkStateReader.SOLR_AUTOSCALING_EVENTS_PATH);
    deleteChildrenRecursively(ZkStateReader.SOLR_AUTOSCALING_TRIGGER_STATE_PATH);
    deleteChildrenRecursively(ZkStateReader.SOLR_AUTOSCALING_NODE_LOST_PATH);
    deleteChildrenRecursively(ZkStateReader.SOLR_AUTOSCALING_NODE_ADDED_PATH);
  }

  private void deleteChildrenRecursively(String path) throws Exception {
    cloudManager.getDistribStateManager().removeRecursively(path, true, false);
  }

  @Test
  public void testTriggerThrottling() throws Exception  {
    // for this test we want to create two triggers so we must assert that the actions were created twice
    actionInitCalled = new CountDownLatch(2);
    // similarly we want both triggers to fire
    triggerFiredLatch = new CountDownLatch(2);

    CloudSolrClient solrClient = cluster.getSolrClient();

    // first trigger
    String setTriggerCommand = "{" +
        "'set-trigger' : {" +
        "'name' : 'node_added_trigger1'," +
        "'event' : 'nodeAdded'," +
        "'waitFor' : '0s'," +
        "'enabled' : true," +
        "'actions' : [{'name':'test','class':'" + ThrottlingTesterAction.class.getName() + "'}]" +
        "}}";
    SolrRequest req = createAutoScalingRequest(SolrRequest.METHOD.POST, setTriggerCommand);
    NamedList<Object> response = solrClient.request(req);
    assertEquals(response.get("result").toString(), "success");

    // second trigger
    setTriggerCommand = "{" +
        "'set-trigger' : {" +
        "'name' : 'node_added_trigger2'," +
        "'event' : 'nodeAdded'," +
        "'waitFor' : '0s'," +
        "'enabled' : true," +
        "'actions' : [{'name':'test','class':'" + ThrottlingTesterAction.class.getName() + "'}]" +
        "}}";
    req = createAutoScalingRequest(SolrRequest.METHOD.POST, setTriggerCommand);
    response = solrClient.request(req);
    assertEquals(response.get("result").toString(), "success");

    // wait until the two instances of action are created
    if (!actionInitCalled.await(3, TimeUnit.SECONDS))  {
      fail("Two TriggerAction instances should have been created by now");
    }

    JettySolrRunner newNode = cluster.startJettySolrRunner();

    if (!triggerFiredLatch.await(30, TimeUnit.SECONDS)) {
      fail("Both triggers should have fired by now");
    }

    // reset shared state
    lastActionExecutedAt.set(0);
    TriggerIntegrationTest.actionInitCalled = new CountDownLatch(2);
    triggerFiredLatch = new CountDownLatch(2);

    setTriggerCommand = "{" +
        "'set-trigger' : {" +
        "'name' : 'node_lost_trigger1'," +
        "'event' : 'nodeLost'," +
        "'waitFor' : '0s'," +
        "'enabled' : true," +
        "'actions' : [{'name':'test','class':'" + ThrottlingTesterAction.class.getName() + "'}]" +
        "}}";
    req = createAutoScalingRequest(SolrRequest.METHOD.POST, setTriggerCommand);
    response = solrClient.request(req);
    assertEquals(response.get("result").toString(), "success");

    setTriggerCommand = "{" +
        "'set-trigger' : {" +
        "'name' : 'node_lost_trigger2'," +
        "'event' : 'nodeLost'," +
        "'waitFor' : '0s'," +
        "'enabled' : true," +
        "'actions' : [{'name':'test','class':'" + ThrottlingTesterAction.class.getName() + "'}]" +
        "}}";
    req = createAutoScalingRequest(SolrRequest.METHOD.POST, setTriggerCommand);
    response = solrClient.request(req);
    assertEquals(response.get("result").toString(), "success");

    // wait until the two instances of action are created
    if (!actionInitCalled.await(3, TimeUnit.SECONDS))  {
      fail("Two TriggerAction instances should have been created by now");
    }

    // stop the node we had started earlier
    List<JettySolrRunner> jettySolrRunners = cluster.getJettySolrRunners();
    for (int i = 0; i < jettySolrRunners.size(); i++) {
      JettySolrRunner jettySolrRunner = jettySolrRunners.get(i);
      if (jettySolrRunner == newNode) {
        cluster.stopJettySolrRunner(i);
        break;
      }
    }

    if (!triggerFiredLatch.await(30, TimeUnit.SECONDS)) {
      fail("Both triggers should have fired by now");
    }
  }

  static AtomicLong lastActionExecutedAt = new AtomicLong(0);
  static AtomicLong throttlingDelayMs = new AtomicLong(TimeUnit.SECONDS.toMillis(ScheduledTriggers.DEFAULT_ACTION_THROTTLE_PERIOD_SECONDS));
  static ReentrantLock lock = new ReentrantLock();
  public static class ThrottlingTesterAction extends TestTriggerAction {
    // nanos are very precise so we need a delta for comparison with ms
    private static final long DELTA_MS = 2;

    // sanity check that an action instance is only invoked once
    private final AtomicBoolean onlyOnce = new AtomicBoolean(false);

    @Override
    public void process(TriggerEvent event, ActionContext actionContext) {
      boolean locked = lock.tryLock();
      if (!locked)  {
        log.info("We should never have a tryLock fail because actions are never supposed to be executed concurrently");
        return;
      }
      try {
        long currentTime = timeSource.getTimeNs();
        if (lastActionExecutedAt.get() != 0)  {
          long minDiff = TimeUnit.MILLISECONDS.toNanos(throttlingDelayMs.get() - DELTA_MS);
          log.info("last action at " + lastActionExecutedAt.get() + " current time = " + currentTime +
              "\nreal diff: " + (currentTime - lastActionExecutedAt.get()) +
              "\n min diff: " + minDiff);
          if (currentTime - lastActionExecutedAt.get() < minDiff) {
            log.info("action executed again before minimum wait time from {}", event.getSource());
            fail("TriggerListener was fired before the throttling period");
          }
        }
        if (onlyOnce.compareAndSet(false, true)) {
          log.info("action executed from {}", event.getSource());
          lastActionExecutedAt.set(currentTime);
          getTriggerFiredLatch().countDown();
        } else  {
          log.info("action executed more than once from {}", event.getSource());
          fail("Trigger should not have fired more than once!");
        }
      } finally {
        lock.unlock();
      }
    }
  }

  @Test
  public void testContinueTriggersOnOverseerRestart() throws Exception  {
    CollectionAdminRequest.OverseerStatus status = new CollectionAdminRequest.OverseerStatus();
    CloudSolrClient solrClient = cluster.getSolrClient();
    CollectionAdminResponse adminResponse = status.process(solrClient);
    NamedList<Object> response = adminResponse.getResponse();
    String leader = (String) response.get("leader");
    JettySolrRunner overseerNode = null;
    int index = -1;
    List<JettySolrRunner> jettySolrRunners = cluster.getJettySolrRunners();
    for (int i = 0; i < jettySolrRunners.size(); i++) {
      JettySolrRunner runner = jettySolrRunners.get(i);
      if (runner.getNodeName().equals(leader)) {
        overseerNode = runner;
        index = i;
        break;
      }
    }
    assertNotNull(overseerNode);

    String setTriggerCommand = "{" +
        "'set-trigger' : {" +
        "'name' : 'node_added_triggerCTOOR'," +
        "'event' : 'nodeAdded'," +
        "'waitFor' : '" + waitForSeconds + "s'," +
        "'enabled' : true," +
        "'actions' : [{'name':'test','class':'" + TestTriggerAction.class.getName() + "'}]" +
        "}}";
    SolrRequest req = createAutoScalingRequest(SolrRequest.METHOD.POST, setTriggerCommand);
    response = solrClient.request(req);
    assertEquals(response.get("result").toString(), "success");
    if (!actionInitCalled.await(3, TimeUnit.SECONDS))  {
      fail("The TriggerAction should have been created by now");
    }

    // stop the overseer, somebody else will take over as the overseer
    cluster.stopJettySolrRunner(index);
    Thread.sleep(10000);
    JettySolrRunner newNode = cluster.startJettySolrRunner();
    boolean await = triggerFiredLatch.await(20, TimeUnit.SECONDS);
    assertTrue("The trigger did not fire at all", await);
    assertTrue(triggerFired.get());
    NodeAddedTrigger.NodeAddedEvent nodeAddedEvent = (NodeAddedTrigger.NodeAddedEvent) events.iterator().next();
    assertNotNull(nodeAddedEvent);
    List<String> nodeNames = (List<String>)nodeAddedEvent.getProperty(TriggerEvent.NODE_NAMES);
    assertTrue(nodeNames.contains(newNode.getNodeName()));
  }

  public static class TestTriggerAction extends TriggerActionBase {

    public TestTriggerAction() {
      actionConstructorCalled.countDown();
    }

    @Override
    public void process(TriggerEvent event, ActionContext actionContext) {
      try {
        if (triggerFired.compareAndSet(false, true))  {
          events.add(event);
          long currentTimeNanos = timeSource.getTimeNs();
          long eventTimeNanos = event.getEventTime();
          long waitForNanos = TimeUnit.NANOSECONDS.convert(waitForSeconds, TimeUnit.SECONDS) - WAIT_FOR_DELTA_NANOS;
          if (currentTimeNanos - eventTimeNanos <= waitForNanos) {
            fail(event.source + " was fired before the configured waitFor period");
          }
          getTriggerFiredLatch().countDown();
        } else  {
          fail(event.source + " was fired more than once!");
        }
      } catch (Throwable t) {
        log.debug("--throwable", t);
        throw t;
      }
    }

    @Override
    public void init() throws Exception {
      log.info("TestTriggerAction init");
      actionInitCalled.countDown();
      super.init();
    }
  }

  public static class TestEventQueueAction extends TriggerActionBase {

    public TestEventQueueAction() {
      log.info("TestEventQueueAction instantiated");
    }

    @Override
    public void process(TriggerEvent event, ActionContext actionContext) {
      log.info("-- event: " + event);
      events.add(event);
      long eventQueueActionWaitCopy = eventQueueActionWait;
      getActionStarted().countDown();
      try {
        log.info("-- Going to sleep for {} ms", eventQueueActionWaitCopy);
        Thread.sleep(eventQueueActionWaitCopy);
        log.info("-- Woke up after sleeping for {} ms", eventQueueActionWaitCopy);
        triggerFired.compareAndSet(false, true);
        getActionCompleted().countDown();
      } catch (InterruptedException e) {
        log.info("-- Interrupted");
        getActionInterrupted().countDown();
      }
    }

    @Override
    public void init() throws Exception {
      log.info("TestEventQueueAction init");
      actionInitCalled.countDown();
      super.init();
    }
  }

  @Test
  public void testEventQueue() throws Exception {
    waitForSeconds = 1;
    CloudSolrClient solrClient = cluster.getSolrClient();
    String setTriggerCommand = "{" +
        "'set-trigger' : {" +
        "'name' : 'node_added_triggerEQ'," +
        "'event' : 'nodeAdded'," +
        "'waitFor' : '" + waitForSeconds + "s'," +
        "'enabled' : true," +
        "'actions' : [{'name':'test','class':'" + TestEventQueueAction.class.getName() + "'}]" +
        "}}";
    NamedList<Object> overSeerStatus = cluster.getSolrClient().request(CollectionAdminRequest.getOverseerStatus());
    String overseerLeader = (String) overSeerStatus.get("leader");
    int overseerLeaderIndex = 0;
    for (int i = 0; i < cluster.getJettySolrRunners().size(); i++) {
      JettySolrRunner jetty = cluster.getJettySolrRunner(i);
      if (jetty.getNodeName().equals(overseerLeader)) {
        overseerLeaderIndex = i;
        break;
      }
    }
    SolrRequest req = createAutoScalingRequest(SolrRequest.METHOD.POST, setTriggerCommand);
    NamedList<Object> response = solrClient.request(req);
    assertEquals(response.get("result").toString(), "success");

    if (!actionInitCalled.await(3, TimeUnit.SECONDS))  {
      fail("The TriggerAction should have been created by now");
    }

    // add node to generate the event
    JettySolrRunner newNode = cluster.startJettySolrRunner();
    boolean await = actionStarted.await(60, TimeUnit.SECONDS);
    assertTrue("action did not start", await);
    eventQueueActionWait = 1;
    // event should be there
    NodeAddedTrigger.NodeAddedEvent nodeAddedEvent = (NodeAddedTrigger.NodeAddedEvent) events.iterator().next();
    assertNotNull(nodeAddedEvent);
    // but action did not complete yet so the event is still enqueued
    assertFalse(triggerFired.get());
    events.clear();
    actionStarted = new CountDownLatch(1);
    // kill overseer leader
    cluster.stopJettySolrRunner(overseerLeaderIndex);
    Thread.sleep(5000);
    // new overseer leader should be elected and run triggers
    await = actionInterrupted.await(3, TimeUnit.SECONDS);
    assertTrue("action wasn't interrupted", await);
    // it should fire again from enqueued event
    await = actionStarted.await(60, TimeUnit.SECONDS);
    assertTrue("action wasn't started", await);
    TriggerEvent replayedEvent = events.iterator().next();
    assertTrue(replayedEvent.getProperty(TriggerEventQueue.ENQUEUE_TIME) != null);
    assertTrue(events + "\n" + replayedEvent.toString(), replayedEvent.getProperty(TriggerEventQueue.DEQUEUE_TIME) != null);
    await = actionCompleted.await(10, TimeUnit.SECONDS);
    assertTrue("action wasn't completed", await);
    assertTrue(triggerFired.get());
  }

  static Map<String, List<CapturedEvent>> listenerEvents = new HashMap<>();
  static CountDownLatch listenerCreated = new CountDownLatch(1);
  static boolean failDummyAction = false;

  public static class TestTriggerListener extends TriggerListenerBase {
    @Override
    public void init(SolrCloudManager cloudManager, AutoScalingConfig.TriggerListenerConfig config) {
      super.init(cloudManager, config);
      listenerCreated.countDown();
    }

    @Override
    public synchronized void onEvent(TriggerEvent event, TriggerEventProcessorStage stage, String actionName,
                                     ActionContext context, Throwable error, String message) {
      List<CapturedEvent> lst = listenerEvents.computeIfAbsent(config.name, s -> new ArrayList<>());
      lst.add(new CapturedEvent(timeSource.getTimeNs(), context, config, stage, actionName, event, message));
    }
  }

  public static class TestDummyAction extends TriggerActionBase {

    @Override
    public void process(TriggerEvent event, ActionContext context) {
      if (failDummyAction) {
        throw new RuntimeException("failure");
      }

    }
  }

  @Test
  public void testListeners() throws Exception {
    CloudSolrClient solrClient = cluster.getSolrClient();
    String setTriggerCommand = "{" +
        "'set-trigger' : {" +
        "'name' : 'node_added_triggerL'," +
        "'event' : 'nodeAdded'," +
        "'waitFor' : '" + waitForSeconds + "s'," +
        "'enabled' : true," +
        "'actions' : [" +
        "{'name':'test','class':'" + TestTriggerAction.class.getName() + "'}," +
        "{'name':'test1','class':'" + TestDummyAction.class.getName() + "'}," +
        "]" +
        "}}";
    SolrRequest req = createAutoScalingRequest(SolrRequest.METHOD.POST, setTriggerCommand);
    NamedList<Object> response = solrClient.request(req);
    assertEquals(response.get("result").toString(), "success");

    if (!actionInitCalled.await(3, TimeUnit.SECONDS))  {
      fail("The TriggerAction should have been created by now");
    }

<<<<<<< HEAD
    NamedList<Object> overSeerStatus = cluster.getSolrClient().request(CollectionAdminRequest.getOverseerStatus());
    String overseerLeader = (String) overSeerStatus.get("leader");
    int overseerLeaderIndex = 0;
    for (int i = 0; i < cluster.getJettySolrRunners().size(); i++) {
      JettySolrRunner jetty = cluster.getJettySolrRunner(i);
      if (jetty.getNodeName().equals(overseerLeader)) {
        overseerLeaderIndex = i;
        break;
      }
    }

    events.clear();

    JettySolrRunner newNode = cluster.startJettySolrRunner();
    boolean await = triggerFiredLatch.await(20, TimeUnit.SECONDS);
    assertTrue("The trigger did not fire at all", await);
    assertTrue(triggerFired.get());
    // reset
    triggerFired.set(false);
    triggerFiredLatch = new CountDownLatch(1);
    NodeAddedTrigger.NodeAddedEvent nodeAddedEvent = (NodeAddedTrigger.NodeAddedEvent) events.iterator().next();
    assertNotNull(nodeAddedEvent);
    List<String> nodeNames = (List<String>)nodeAddedEvent.getProperty(TriggerEvent.NODE_NAMES);
    assertTrue(nodeNames.contains(newNode.getNodeName()));
    // add a second node - state of the trigger will change but it won't fire for waitFor sec.
    JettySolrRunner newNode2 = cluster.startJettySolrRunner();
    Thread.sleep(10000);
    // kill overseer leader
    cluster.stopJettySolrRunner(overseerLeaderIndex);
    await = triggerFiredLatch.await(20, TimeUnit.SECONDS);
    assertTrue("The trigger did not fire at all", await);
    assertTrue(triggerFired.get());
  }

  private static class TestLiveNodesListener implements LiveNodesListener {
    Set<String> lostNodes = new HashSet<>();
    Set<String> addedNodes = new HashSet<>();
    CountDownLatch onChangeLatch = new CountDownLatch(1);

    public void reset() {
      lostNodes.clear();
      addedNodes.clear();
      onChangeLatch = new CountDownLatch(1);
    }

    @Override
    public void onChange(SortedSet<String> oldLiveNodes, SortedSet<String> newLiveNodes) {
      onChangeLatch.countDown();
      Set<String> old = new HashSet<>(oldLiveNodes);
      old.removeAll(newLiveNodes);
      if (!old.isEmpty()) {
        lostNodes.addAll(old);
      }
      newLiveNodes.removeAll(oldLiveNodes);
      if (!newLiveNodes.isEmpty()) {
        addedNodes.addAll(newLiveNodes);
      }
    }
  }

  private TestLiveNodesListener registerLiveNodesListener() {
    TestLiveNodesListener listener = new TestLiveNodesListener();
    zkStateReader.registerLiveNodesListener(listener);
    return listener;
  }

  public static class TestEventMarkerAction extends TriggerActionBase {

    public TestEventMarkerAction() {
      actionConstructorCalled.countDown();
    }

    @Override
    public void process(TriggerEvent event, ActionContext actionContext) {
      boolean locked = lock.tryLock();
      if (!locked)  {
        log.info("We should never have a tryLock fail because actions are never supposed to be executed concurrently");
        return;
      }
      try {
        events.add(event);
        getTriggerFiredLatch().countDown();
      } catch (Throwable t) {
        log.debug("--throwable", t);
        throw t;
      } finally {
        lock.unlock();
      }
    }

    @Override
    public void init() throws Exception {
      log.info("TestEventMarkerAction init");
      actionInitCalled.countDown();
      super.init();
    }
  }

  @Test
  @BadApple(bugUrl="https://issues.apache.org/jira/browse/SOLR-12028")
  public void testNodeMarkersRegistration() throws Exception {
    // for this test we want to create two triggers so we must assert that the actions were created twice
    actionInitCalled = new CountDownLatch(2);
    // similarly we want both triggers to fire
    triggerFiredLatch = new CountDownLatch(2);
    TestLiveNodesListener listener = registerLiveNodesListener();

    NamedList<Object> overSeerStatus = cluster.getSolrClient().request(CollectionAdminRequest.getOverseerStatus());
    String overseerLeader = (String) overSeerStatus.get("leader");
    int overseerLeaderIndex = 0;
    for (int i = 0; i < cluster.getJettySolrRunners().size(); i++) {
      JettySolrRunner jetty = cluster.getJettySolrRunner(i);
      if (jetty.getNodeName().equals(overseerLeader)) {
        overseerLeaderIndex = i;
        break;
      }
    }
    // add a node
    JettySolrRunner node = cluster.startJettySolrRunner();
    if (!listener.onChangeLatch.await(10, TimeUnit.SECONDS)) {
      fail("onChange listener didn't execute on cluster change");
    }
    assertEquals(1, listener.addedNodes.size());
    assertEquals(node.getNodeName(), listener.addedNodes.iterator().next());
    // verify that a znode doesn't exist (no trigger)
    String pathAdded = ZkStateReader.SOLR_AUTOSCALING_NODE_ADDED_PATH + "/" + node.getNodeName();
    assertFalse("Path " + pathAdded + " was created but there are no nodeAdded triggers", zkClient().exists(pathAdded, true));
    listener.reset();
    // stop overseer
    log.info("====== KILL OVERSEER 1");
    cluster.stopJettySolrRunner(overseerLeaderIndex);
    if (!listener.onChangeLatch.await(10, TimeUnit.SECONDS)) {
      fail("onChange listener didn't execute on cluster change");
    }
    assertEquals(1, listener.lostNodes.size());
    assertEquals(overseerLeader, listener.lostNodes.iterator().next());
    assertEquals(0, listener.addedNodes.size());
    // wait until the new overseer is up
    Thread.sleep(5000);
    // verify that a znode does NOT exist - there's no nodeLost trigger,
    // so the new overseer cleaned up existing nodeLost markers
    String pathLost = ZkStateReader.SOLR_AUTOSCALING_NODE_LOST_PATH + "/" + overseerLeader;
    assertFalse("Path " + pathLost + " exists", zkClient().exists(pathLost, true));

    listener.reset();

    // set up triggers
    CloudSolrClient solrClient = cluster.getSolrClient();

    log.info("====== ADD TRIGGERS");
    String setTriggerCommand = "{" +
        "'set-trigger' : {" +
        "'name' : 'node_added_triggerMR'," +
        "'event' : 'nodeAdded'," +
        "'waitFor' : '1s'," +
        "'enabled' : true," +
        "'actions' : [{'name':'test','class':'" + TestEventMarkerAction.class.getName() + "'}]" +
        "}}";
    SolrRequest req = createAutoScalingRequest(SolrRequest.METHOD.POST, setTriggerCommand);
    NamedList<Object> response = solrClient.request(req);
    assertEquals(response.get("result").toString(), "success");

    setTriggerCommand = "{" +
        "'set-trigger' : {" +
        "'name' : 'node_lost_triggerMR'," +
        "'event' : 'nodeLost'," +
        "'waitFor' : '1s'," +
        "'enabled' : true," +
        "'actions' : [{'name':'test','class':'" + TestEventMarkerAction.class.getName() + "'}]" +
        "}}";
    req = createAutoScalingRequest(SolrRequest.METHOD.POST, setTriggerCommand);
    response = solrClient.request(req);
    assertEquals(response.get("result").toString(), "success");

    overSeerStatus = cluster.getSolrClient().request(CollectionAdminRequest.getOverseerStatus());
    overseerLeader = (String) overSeerStatus.get("leader");
    overseerLeaderIndex = 0;
    for (int i = 0; i < cluster.getJettySolrRunners().size(); i++) {
      JettySolrRunner jetty = cluster.getJettySolrRunner(i);
      if (jetty.getNodeName().equals(overseerLeader)) {
        overseerLeaderIndex = i;
        break;
      }
    }

    // create another node
    log.info("====== ADD NODE 1");
    JettySolrRunner node1 = cluster.startJettySolrRunner();
    if (!listener.onChangeLatch.await(10, TimeUnit.SECONDS)) {
      fail("onChange listener didn't execute on cluster change");
    }
    assertEquals(1, listener.addedNodes.size());
    assertEquals(node1.getNodeName(), listener.addedNodes.iterator().next());
    // verify that a znode exists
    pathAdded = ZkStateReader.SOLR_AUTOSCALING_NODE_ADDED_PATH + "/" + node1.getNodeName();
    assertTrue("Path " + pathAdded + " wasn't created", zkClient().exists(pathAdded, true));

    Thread.sleep(5000);
    // nodeAdded marker should be consumed now by nodeAdded trigger
    assertFalse("Path " + pathAdded + " should have been deleted", zkClient().exists(pathAdded, true));

    listener.reset();
    events.clear();
    triggerFiredLatch = new CountDownLatch(1);
    // kill overseer again
    log.info("====== KILL OVERSEER 2");
    cluster.stopJettySolrRunner(overseerLeaderIndex);
    if (!listener.onChangeLatch.await(10, TimeUnit.SECONDS)) {
      fail("onChange listener didn't execute on cluster change");
    }


    if (!triggerFiredLatch.await(20, TimeUnit.SECONDS)) {
      fail("Trigger should have fired by now");
    }
    assertEquals(1, events.size());
    TriggerEvent ev = events.iterator().next();
    List<String> nodeNames = (List<String>)ev.getProperty(TriggerEvent.NODE_NAMES);
    assertTrue(nodeNames.contains(overseerLeader));
    assertEquals(TriggerEventType.NODELOST, ev.getEventType());
  }

  static Map<String, List<CapturedEvent>> listenerEvents = new HashMap<>();
  static CountDownLatch listenerCreated = new CountDownLatch(1);
  static boolean failDummyAction = false;

  public static class TestTriggerListener extends TriggerListenerBase {
    @Override
    public void init(SolrCloudManager cloudManager, AutoScalingConfig.TriggerListenerConfig config) {
      super.init(cloudManager, config);
      listenerCreated.countDown();
    }

    @Override
    public synchronized void onEvent(TriggerEvent event, TriggerEventProcessorStage stage, String actionName,
                                     ActionContext context, Throwable error, String message) {
      List<CapturedEvent> lst = listenerEvents.computeIfAbsent(config.name, s -> new ArrayList<>());
      lst.add(new CapturedEvent(timeSource.getTimeNs(), context, config, stage, actionName, event, message));
    }
  }

  public static class TestDummyAction extends TriggerActionBase {

    @Override
    public void process(TriggerEvent event, ActionContext context) {
      if (failDummyAction) {
        throw new RuntimeException("failure");
      }

    }
  }

  @Test
  public void testListeners() throws Exception {
    CloudSolrClient solrClient = cluster.getSolrClient();
    String setTriggerCommand = "{" +
        "'set-trigger' : {" +
        "'name' : 'node_added_triggerL'," +
        "'event' : 'nodeAdded'," +
        "'waitFor' : '" + waitForSeconds + "s'," +
        "'enabled' : true," +
        "'actions' : [" +
        "{'name':'test','class':'" + TestTriggerAction.class.getName() + "'}," +
        "{'name':'test1','class':'" + TestDummyAction.class.getName() + "'}," +
        "]" +
        "}}";
    SolrRequest req = createAutoScalingRequest(SolrRequest.METHOD.POST, setTriggerCommand);
    NamedList<Object> response = solrClient.request(req);
    assertEquals(response.get("result").toString(), "success");

    if (!actionInitCalled.await(3, TimeUnit.SECONDS))  {
      fail("The TriggerAction should have been created by now");
    }

=======
>>>>>>> a4789db4
    String setListenerCommand = "{" +
        "'set-listener' : " +
        "{" +
        "'name' : 'foo'," +
        "'trigger' : 'node_added_triggerL'," +
        "'stage' : ['STARTED','ABORTED','SUCCEEDED', 'FAILED']," +
        "'beforeAction' : 'test'," +
        "'afterAction' : ['test', 'test1']," +
        "'class' : '" + TestTriggerListener.class.getName() + "'" +
        "}" +
        "}";
    req = createAutoScalingRequest(SolrRequest.METHOD.POST, setListenerCommand);
    response = solrClient.request(req);
    assertEquals(response.get("result").toString(), "success");

    String setListenerCommand1 = "{" +
        "'set-listener' : " +
        "{" +
        "'name' : 'bar'," +
        "'trigger' : 'node_added_triggerL'," +
        "'stage' : ['FAILED','SUCCEEDED']," +
        "'beforeAction' : ['test', 'test1']," +
        "'afterAction' : 'test'," +
        "'class' : '" + TestTriggerListener.class.getName() + "'" +
        "}" +
        "}";
    req = createAutoScalingRequest(SolrRequest.METHOD.POST, setListenerCommand1);
    response = solrClient.request(req);
    assertEquals(response.get("result").toString(), "success");

    listenerEvents.clear();
    failDummyAction = false;

    JettySolrRunner newNode = cluster.startJettySolrRunner();
    boolean await = triggerFiredLatch.await(20, TimeUnit.SECONDS);
    assertTrue("The trigger did not fire at all", await);
    assertTrue(triggerFired.get());

    assertEquals("both listeners should have fired", 2, listenerEvents.size());

    Thread.sleep(2000);

    // check foo events
    List<CapturedEvent> capturedEvents = listenerEvents.get("foo");
    assertNotNull("foo events: " + capturedEvents, capturedEvents);
    assertEquals("foo events: " + capturedEvents, 5, capturedEvents.size());

    assertEquals(TriggerEventProcessorStage.STARTED, capturedEvents.get(0).stage);

    assertEquals(TriggerEventProcessorStage.BEFORE_ACTION, capturedEvents.get(1).stage);
    assertEquals("test", capturedEvents.get(1).actionName);

    assertEquals(TriggerEventProcessorStage.AFTER_ACTION, capturedEvents.get(2).stage);
    assertEquals("test", capturedEvents.get(2).actionName);

    assertEquals(TriggerEventProcessorStage.AFTER_ACTION, capturedEvents.get(3).stage);
    assertEquals("test1", capturedEvents.get(3).actionName);

    assertEquals(TriggerEventProcessorStage.SUCCEEDED, capturedEvents.get(4).stage);

    // check bar events
    capturedEvents = listenerEvents.get("bar");
    assertNotNull("bar events", capturedEvents);
    assertEquals("bar events", 4, capturedEvents.size());

    assertEquals(TriggerEventProcessorStage.BEFORE_ACTION, capturedEvents.get(0).stage);
    assertEquals("test", capturedEvents.get(0).actionName);

    assertEquals(TriggerEventProcessorStage.AFTER_ACTION, capturedEvents.get(1).stage);
    assertEquals("test", capturedEvents.get(1).actionName);

    assertEquals(TriggerEventProcessorStage.BEFORE_ACTION, capturedEvents.get(2).stage);
    assertEquals("test1", capturedEvents.get(2).actionName);

    assertEquals(TriggerEventProcessorStage.SUCCEEDED, capturedEvents.get(3).stage);

    // reset
    triggerFired.set(false);
    triggerFiredLatch = new CountDownLatch(1);
    listenerEvents.clear();
    failDummyAction = true;

    newNode = cluster.startJettySolrRunner();
    await = triggerFiredLatch.await(20, TimeUnit.SECONDS);
    assertTrue("The trigger did not fire at all", await);

    Thread.sleep(2000);

    // check foo events
    capturedEvents = listenerEvents.get("foo");
    assertNotNull("foo events: " + capturedEvents, capturedEvents);
    assertEquals("foo events: " + capturedEvents, 4, capturedEvents.size());

    assertEquals(TriggerEventProcessorStage.STARTED, capturedEvents.get(0).stage);

    assertEquals(TriggerEventProcessorStage.BEFORE_ACTION, capturedEvents.get(1).stage);
    assertEquals("test", capturedEvents.get(1).actionName);

    assertEquals(TriggerEventProcessorStage.AFTER_ACTION, capturedEvents.get(2).stage);
    assertEquals("test", capturedEvents.get(2).actionName);

    assertEquals(TriggerEventProcessorStage.FAILED, capturedEvents.get(3).stage);
    assertEquals("test1", capturedEvents.get(3).actionName);

    // check bar events
    capturedEvents = listenerEvents.get("bar");
    assertNotNull("bar events", capturedEvents);
    assertEquals("bar events", 4, capturedEvents.size());

    assertEquals(TriggerEventProcessorStage.BEFORE_ACTION, capturedEvents.get(0).stage);
    assertEquals("test", capturedEvents.get(0).actionName);

    assertEquals(TriggerEventProcessorStage.AFTER_ACTION, capturedEvents.get(1).stage);
    assertEquals("test", capturedEvents.get(1).actionName);

    assertEquals(TriggerEventProcessorStage.BEFORE_ACTION, capturedEvents.get(2).stage);
    assertEquals("test1", capturedEvents.get(2).actionName);

    assertEquals(TriggerEventProcessorStage.FAILED, capturedEvents.get(3).stage);
    assertEquals("test1", capturedEvents.get(3).actionName);
  }
<<<<<<< HEAD

  @Test
  public void testCooldown() throws Exception {
    CloudSolrClient solrClient = cluster.getSolrClient();
    failDummyAction = false;
    waitForSeconds = 1;
    String setTriggerCommand = "{" +
        "'set-trigger' : {" +
        "'name' : 'node_added_cooldown_trigger'," +
        "'event' : 'nodeAdded'," +
        "'waitFor' : '" + waitForSeconds + "s'," +
        "'enabled' : true," +
        "'actions' : [" +
        "{'name':'test','class':'" + TestTriggerAction.class.getName() + "'}" +
        "]" +
        "}}";
    SolrRequest req = createAutoScalingRequest(SolrRequest.METHOD.POST, setTriggerCommand);
    NamedList<Object> response = solrClient.request(req);
    assertEquals(response.get("result").toString(), "success");

    String setListenerCommand1 = "{" +
        "'set-listener' : " +
        "{" +
        "'name' : 'bar'," +
        "'trigger' : 'node_added_cooldown_trigger'," +
        "'stage' : ['FAILED','SUCCEEDED', 'IGNORED']," +
        "'class' : '" + TestTriggerListener.class.getName() + "'" +
        "}" +
        "}";
    req = createAutoScalingRequest(SolrRequest.METHOD.POST, setListenerCommand1);
    response = solrClient.request(req);
    assertEquals(response.get("result").toString(), "success");

    listenerCreated = new CountDownLatch(1);
    listenerEvents.clear();

    JettySolrRunner newNode = cluster.startJettySolrRunner();
    boolean await = triggerFiredLatch.await(20, TimeUnit.SECONDS);
    assertTrue("The trigger did not fire at all", await);
    assertTrue(triggerFired.get());
    // wait for listener to capture the SUCCEEDED stage
    Thread.sleep(1000);

    List<CapturedEvent> capturedEvents = listenerEvents.get("bar");
    // we may get a few IGNORED events if other tests caused events within cooldown period
    assertTrue(capturedEvents.toString(), capturedEvents.size() > 0);
    long prevTimestamp = capturedEvents.get(capturedEvents.size() - 1).timestamp;

    // reset the trigger and captured events
    listenerEvents.clear();
    triggerFiredLatch = new CountDownLatch(1);
    triggerFired.compareAndSet(true, false);

    JettySolrRunner newNode2 = cluster.startJettySolrRunner();
    await = triggerFiredLatch.await(20, TimeUnit.SECONDS);
    assertTrue("The trigger did not fire at all", await);
    // wait for listener to capture the SUCCEEDED stage
    Thread.sleep(2000);

    // there must be at least one IGNORED event due to cooldown, and one SUCCEEDED event
    capturedEvents = listenerEvents.get("bar");
    assertEquals(capturedEvents.toString(),1,  capturedEvents.size());
    CapturedEvent ev = capturedEvents.get(0);
    assertEquals(ev.toString(), TriggerEventProcessorStage.SUCCEEDED, ev.stage);
    // the difference between timestamps of the first SUCCEEDED and the last SUCCEEDED
    // must be larger than cooldown period
    assertTrue("timestamp delta is less than default cooldown period", ev.timestamp - prevTimestamp > TimeUnit.SECONDS.toNanos(ScheduledTriggers.DEFAULT_COOLDOWN_PERIOD_SECONDS));
    prevTimestamp = ev.timestamp;

    // this also resets the cooldown period
    long modifiedCooldownPeriodSeconds = 7;
    String setPropertiesCommand = "{\n" +
        "\t\"set-properties\" : {\n" +
        "\t\t\"" + AutoScalingParams.TRIGGER_COOLDOWN_PERIOD_SECONDS + "\" : " + modifiedCooldownPeriodSeconds + "\n" +
        "\t}\n" +
        "}";
    solrClient.request(createAutoScalingRequest(SolrRequest.METHOD.POST, setPropertiesCommand));
    req = createAutoScalingRequest(SolrRequest.METHOD.GET, null);
    response = solrClient.request(req);

    // reset the trigger and captured events
    listenerEvents.clear();
    triggerFiredLatch = new CountDownLatch(1);
    triggerFired.compareAndSet(true, false);

    JettySolrRunner newNode3 = cluster.startJettySolrRunner();
    await = triggerFiredLatch.await(20, TimeUnit.SECONDS);
    assertTrue("The trigger did not fire at all", await);
    triggerFiredLatch = new CountDownLatch(1);
    triggerFired.compareAndSet(true, false);
    // add another node
    JettySolrRunner newNode4 = cluster.startJettySolrRunner();
    await = triggerFiredLatch.await(20, TimeUnit.SECONDS);
    assertTrue("The trigger did not fire at all", await);
    // wait for listener to capture the SUCCEEDED stage
    Thread.sleep(2000);

    // there must be two SUCCEEDED (due to newNode3 and newNode4) and maybe some ignored events
    capturedEvents = listenerEvents.get("bar");
    assertTrue(capturedEvents.toString(), capturedEvents.size() >= 2);
    // first event should be SUCCEEDED
    ev = capturedEvents.get(0);
    assertEquals(ev.toString(), TriggerEventProcessorStage.SUCCEEDED, ev.stage);

    ev = capturedEvents.get(capturedEvents.size() - 1);
    assertEquals(ev.toString(), TriggerEventProcessorStage.SUCCEEDED, ev.stage);
    // the difference between timestamps of the first SUCCEEDED and the last SUCCEEDED
    // must be larger than the modified cooldown period
    assertTrue("timestamp delta is less than default cooldown period", ev.timestamp - prevTimestamp > TimeUnit.SECONDS.toNanos(modifiedCooldownPeriodSeconds));
  }

  public void testSetProperties() throws Exception  {
    JettySolrRunner runner = cluster.getJettySolrRunner(0);
    SolrResourceLoader resourceLoader = runner.getCoreContainer().getResourceLoader();
    SolrCloudManager solrCloudManager = runner.getCoreContainer().getZkController().getSolrCloudManager();
    AtomicLong diff = new AtomicLong(0);
    triggerFiredLatch = new CountDownLatch(2); // have the trigger run twice to capture time difference
    try (ScheduledTriggers scheduledTriggers = new ScheduledTriggers(resourceLoader, solrCloudManager)) {
      AutoScalingConfig config = new AutoScalingConfig(Collections.emptyMap());
      scheduledTriggers.setAutoScalingConfig(config);
      AutoScaling.Trigger t = new TriggerBase(TriggerEventType.NODELOST, "x") {
        @Override
        protected Map<String, Object> getState() {
          return Collections.singletonMap("x","y");
        }

        @Override
        protected void setState(Map<String, Object> state) {

        }

        @Override
        public void restoreState(AutoScaling.Trigger old) {

        }

        @Override
        public void run() {
          if (getTriggerFiredLatch().getCount() == 0)  return;
          long l = diff.get();
          diff.set(timeSource.getTimeNs() - l);
          getTriggerFiredLatch().countDown();
        }
      };
      t.configure(runner.getCoreContainer().getResourceLoader(), runner.getCoreContainer().getZkController().getSolrCloudManager(), Collections.emptyMap());
      scheduledTriggers.add(t);

      assertTrue(getTriggerFiredLatch().await(4, TimeUnit.SECONDS));
      assertTrue(diff.get() - TimeUnit.SECONDS.toNanos(ScheduledTriggers.DEFAULT_SCHEDULED_TRIGGER_DELAY_SECONDS) >= 0);

      // change schedule delay
      config = config.withProperties(Collections.singletonMap(AutoScalingParams.TRIGGER_SCHEDULE_DELAY_SECONDS, 4));
      scheduledTriggers.setAutoScalingConfig(config);
      triggerFiredLatch = new CountDownLatch(2);
      assertTrue("Timed out waiting for latch to fire", getTriggerFiredLatch().await(10, TimeUnit.SECONDS));
      assertTrue(diff.get() - TimeUnit.SECONDS.toNanos(4) >= 0);

      // reset with default properties
      scheduledTriggers.remove("x"); // remove the old trigger
      config = config.withProperties(ScheduledTriggers.DEFAULT_PROPERTIES);
      scheduledTriggers.setAutoScalingConfig(config);

      // test core thread count
      List<AutoScaling.Trigger> triggerList = new ArrayList<>();
      final Set<String> threadNames = Collections.synchronizedSet(new HashSet<>());
      final Set<String> triggerNames = Collections.synchronizedSet(new HashSet<>());
      triggerFiredLatch = new CountDownLatch(8);
      for (int i = 0; i < 8; i++) {
        AutoScaling.Trigger trigger = new MockTrigger(TriggerEventType.NODELOST, "x" + i)  {
          @Override
          public void run() {
            try {
              // If core pool size is increased then new threads won't be started if existing threads
              // aren't busy with tasks. So we make this thread wait longer than necessary
              // so that the pool is forced to start threads for other triggers
              Thread.sleep(5000);
            } catch (InterruptedException e) {
            }
            if (triggerNames.add(getName()))  {
              getTriggerFiredLatch().countDown();
              threadNames.add(Thread.currentThread().getName());
            }
          }
        };
        trigger.configure(resourceLoader, solrCloudManager, Collections.emptyMap());
        triggerList.add(trigger);
        scheduledTriggers.add(triggerList.get(i));
      }
      assertTrue("Timed out waiting for latch to fire", getTriggerFiredLatch().await(20, TimeUnit.SECONDS));
      assertEquals("Expected 8 triggers but found: " + triggerNames,8, triggerNames.size());
      assertEquals("Expected " + ScheduledTriggers.DEFAULT_TRIGGER_CORE_POOL_SIZE
          + " threads but found: " + threadNames,
          ScheduledTriggers.DEFAULT_TRIGGER_CORE_POOL_SIZE, threadNames.size());

      // change core pool size
      config = config.withProperties(Collections.singletonMap(AutoScalingParams.TRIGGER_CORE_POOL_SIZE, 6));
      scheduledTriggers.setAutoScalingConfig(config);
      triggerFiredLatch = new CountDownLatch(8);
      threadNames.clear();
      triggerNames.clear();
      assertTrue(getTriggerFiredLatch().await(20, TimeUnit.SECONDS));
      assertEquals("Expected 8 triggers but found: " + triggerNames,8, triggerNames.size());
      assertEquals("Expected 6 threads but found: " + threadNames,6, threadNames.size());

      // reset
      for (int i = 0; i < 8; i++) {
        scheduledTriggers.remove(triggerList.get(i).getName());
      }
    }
  }

  public static class MockTrigger extends TriggerBase {

    public MockTrigger(TriggerEventType eventType, String name) {
      super(eventType, name);
    }

    @Override
    protected Map<String, Object> getState() {
      return Collections.emptyMap();
    }

    @Override
    protected void setState(Map<String, Object> state) {

    }

    @Override
    public void restoreState(AutoScaling.Trigger old) {

    }

    @Override
    public void run() {

    }
  }

  public static class TestSearchRateAction extends TriggerActionBase {

    @Override
    public void process(TriggerEvent event, ActionContext context) throws Exception {
      try {
        events.add(event);
        long currentTimeNanos = timeSource.getTimeNs();
        long eventTimeNanos = event.getEventTime();
        long waitForNanos = TimeUnit.NANOSECONDS.convert(waitForSeconds, TimeUnit.SECONDS) - WAIT_FOR_DELTA_NANOS;
        if (currentTimeNanos - eventTimeNanos <= waitForNanos) {
          fail(event.source + " was fired before the configured waitFor period");
        }
        getTriggerFiredLatch().countDown();
      } catch (Throwable t) {
        log.debug("--throwable", t);
        throw t;
      }
    }
  }

  @Test
  @BadApple(bugUrl="https://issues.apache.org/jira/browse/SOLR-12028")
  public void testSearchRate() throws Exception {
    // start a few more jetty-s
    for (int i = 0; i < 3; i++) {
      cluster.startJettySolrRunner();
    }
    CloudSolrClient solrClient = cluster.getSolrClient();
    String COLL1 = "collection1";
    CollectionAdminRequest.Create create = CollectionAdminRequest.createCollection(COLL1,
        "conf", 1, 2);
    create.process(solrClient);
    String setTriggerCommand = "{" +
        "'set-trigger' : {" +
        "'name' : 'search_rate_trigger'," +
        "'event' : 'searchRate'," +
        "'waitFor' : '" + waitForSeconds + "s'," +
        "'enabled' : true," +
        "'rate' : 1.0," +
        "'actions' : [" +
        "{'name':'compute','class':'" + ComputePlanAction.class.getName() + "'}," +
        "{'name':'execute','class':'" + ExecutePlanAction.class.getName() + "'}," +
        "{'name':'test','class':'" + TestSearchRateAction.class.getName() + "'}" +
        "]" +
        "}}";
    SolrRequest req = createAutoScalingRequest(SolrRequest.METHOD.POST, setTriggerCommand);
    NamedList<Object> response = solrClient.request(req);
    assertEquals(response.get("result").toString(), "success");

    String setListenerCommand1 = "{" +
        "'set-listener' : " +
        "{" +
        "'name' : 'srt'," +
        "'trigger' : 'search_rate_trigger'," +
        "'stage' : ['FAILED','SUCCEEDED']," +
        "'afterAction': ['compute', 'execute', 'test']," +
        "'class' : '" + TestTriggerListener.class.getName() + "'" +
        "}" +
        "}";
    req = createAutoScalingRequest(SolrRequest.METHOD.POST, setListenerCommand1);
    response = solrClient.request(req);
    assertEquals(response.get("result").toString(), "success");
    SolrParams query = params(CommonParams.Q, "*:*");
    for (int i = 0; i < 500; i++) {
      solrClient.query(COLL1, query);
    }
    boolean await = triggerFiredLatch.await(20, TimeUnit.SECONDS);
    assertTrue("The trigger did not fire at all", await);
    // wait for listener to capture the SUCCEEDED stage
    Thread.sleep(5000);
    List<CapturedEvent> events = listenerEvents.get("srt");
    assertEquals(listenerEvents.toString(), 4, events.size());
    assertEquals("AFTER_ACTION", events.get(0).stage.toString());
    assertEquals("compute", events.get(0).actionName);
    assertEquals("AFTER_ACTION", events.get(1).stage.toString());
    assertEquals("execute", events.get(1).actionName);
    assertEquals("AFTER_ACTION", events.get(2).stage.toString());
    assertEquals("test", events.get(2).actionName);
    assertEquals("SUCCEEDED", events.get(3).stage.toString());
    assertNull(events.get(3).actionName);

    CapturedEvent ev = events.get(0);
    long now = timeSource.getTimeNs();
    // verify waitFor
    assertTrue(TimeUnit.SECONDS.convert(waitForSeconds, TimeUnit.NANOSECONDS) - WAIT_FOR_DELTA_NANOS <= now - ev.event.getEventTime());
    Map<String, Double> nodeRates = (Map<String, Double>)ev.event.getProperties().get("node");
    assertNotNull("nodeRates", nodeRates);
    assertTrue(nodeRates.toString(), nodeRates.size() > 0);
    AtomicDouble totalNodeRate = new AtomicDouble();
    nodeRates.forEach((n, r) -> totalNodeRate.addAndGet(r));
    List<ReplicaInfo> replicaRates = (List<ReplicaInfo>)ev.event.getProperties().get("replica");
    assertNotNull("replicaRates", replicaRates);
    assertTrue(replicaRates.toString(), replicaRates.size() > 0);
    AtomicDouble totalReplicaRate = new AtomicDouble();
    replicaRates.forEach(r -> {
      assertTrue(r.toString(), r.getVariable("rate") != null);
      totalReplicaRate.addAndGet((Double)r.getVariable("rate"));
    });
    Map<String, Object> shardRates = (Map<String, Object>)ev.event.getProperties().get("shard");
    assertNotNull("shardRates", shardRates);
    assertEquals(shardRates.toString(), 1, shardRates.size());
    shardRates = (Map<String, Object>)shardRates.get(COLL1);
    assertNotNull("shardRates", shardRates);
    assertEquals(shardRates.toString(), 1, shardRates.size());
    AtomicDouble totalShardRate = new AtomicDouble();
    shardRates.forEach((s, r) -> totalShardRate.addAndGet((Double)r));
    Map<String, Double> collectionRates = (Map<String, Double>)ev.event.getProperties().get("collection");
    assertNotNull("collectionRates", collectionRates);
    assertEquals(collectionRates.toString(), 1, collectionRates.size());
    Double collectionRate = collectionRates.get(COLL1);
    assertNotNull(collectionRate);
    assertTrue(collectionRate > 5.0);
    assertEquals(collectionRate, totalNodeRate.get(), 5.0);
    assertEquals(collectionRate, totalShardRate.get(), 5.0);
    assertEquals(collectionRate, totalReplicaRate.get(), 5.0);

    // check operations
    List<Map<String, Object>> ops = (List<Map<String, Object>>)ev.context.get("properties.operations");
    assertNotNull(ops);
    assertTrue(ops.size() > 1);
    for (Map<String, Object> m : ops) {
      assertEquals("ADDREPLICA", m.get("params.action"));
    }
  }

  @Test
  public void testMetricTrigger() throws Exception {
    cluster.waitForAllNodes(5);

    String collectionName = "testMetricTrigger";
    CloudSolrClient solrClient = cluster.getSolrClient();
    CollectionAdminRequest.Create create = CollectionAdminRequest.createCollection(collectionName,
        "conf", 2, 2).setMaxShardsPerNode(2);
    create.process(solrClient);
    solrClient.setDefaultCollection(collectionName);

    waitForState("Timed out waiting for collection:" + collectionName + " to become active", collectionName, clusterShape(2, 2));

    DocCollection docCollection = solrClient.getZkStateReader().getClusterState().getCollection(collectionName);
    String shardId = "shard1";
    Replica replica = docCollection.getSlice(shardId).getReplicas().iterator().next();
    String coreName = replica.getCoreName();
    String replicaName = Utils.parseMetricsReplicaName(collectionName, coreName);
    long waitForSeconds = 2 + random().nextInt(5);
    String registry = SolrCoreMetricManager.createRegistryName(true, collectionName, shardId, replicaName, null);
    String tag = "metrics:" + registry + ":INDEX.sizeInBytes";

    String setTriggerCommand = "{" +
        "'set-trigger' : {" +
        "'name' : 'metric_trigger'," +
        "'event' : 'metric'," +
        "'waitFor' : '" + waitForSeconds + "s'," +
        "'enabled' : true," +
        "'metric': '" + tag + "'" +
        "'above' : 100.0," +
        "'collection': '" + collectionName + "'" +
        "'shard':'"  + shardId + "'" +
        "'actions' : [" +
        "{'name':'compute','class':'" + ComputePlanAction.class.getName() + "'}," +
        "{'name':'execute','class':'" + ExecutePlanAction.class.getName() + "'}," +
        "{'name':'test','class':'" + TestSearchRateAction.class.getName() + "'}" +
        "]" +
        "}}";
    SolrRequest req = createAutoScalingRequest(SolrRequest.METHOD.POST, setTriggerCommand);
    NamedList<Object> response = solrClient.request(req);
    assertEquals(response.get("result").toString(), "success");

    String setListenerCommand1 = "{" +
        "'set-listener' : " +
        "{" +
        "'name' : 'srt'," +
        "'trigger' : 'metric_trigger'," +
        "'stage' : ['FAILED','SUCCEEDED']," +
        "'afterAction': ['compute', 'execute', 'test']," +
        "'class' : '" + TestTriggerListener.class.getName() + "'" +
        "}" +
        "}";
    req = createAutoScalingRequest(SolrRequest.METHOD.POST, setListenerCommand1);
    response = solrClient.request(req);
    assertEquals(response.get("result").toString(), "success");

    // start more nodes so that we have at least 4
    for (int i = cluster.getJettySolrRunners().size(); i < 4; i++) {
      cluster.startJettySolrRunner();
    }
    cluster.waitForAllNodes(10);

    List<SolrInputDocument> docs = new ArrayList<>(500);
    for (int i = 0; i < 500; i++) {
      docs.add(new SolrInputDocument("id", String.valueOf(i), "x_s", "x" + i));
    }
    solrClient.add(docs);
    solrClient.commit();

    boolean await = triggerFiredLatch.await(20, TimeUnit.SECONDS);
    assertTrue("The trigger did not fire at all", await);
    // wait for listener to capture the SUCCEEDED stage
    Thread.sleep(2000);
    assertEquals(listenerEvents.toString(), 4, listenerEvents.get("srt").size());
    CapturedEvent ev = listenerEvents.get("srt").get(0);
    long now = timeSource.getTimeNs();
    // verify waitFor
    assertTrue(TimeUnit.SECONDS.convert(waitForSeconds, TimeUnit.NANOSECONDS) - WAIT_FOR_DELTA_NANOS <= now - ev.event.getEventTime());
    assertEquals(collectionName, ev.event.getProperties().get("collection"));

    // find a new replica and create its metric name
    docCollection = solrClient.getZkStateReader().getClusterState().getCollection(collectionName);
    replica = docCollection.getSlice(shardId).getReplicas().iterator().next();
    coreName = replica.getCoreName();
    replicaName = Utils.parseMetricsReplicaName(collectionName, coreName);
    registry = SolrCoreMetricManager.createRegistryName(true, collectionName, shardId, replicaName, null);
    tag = "metrics:" + registry + ":INDEX.sizeInBytes";

    triggerFiredLatch = new CountDownLatch(1);
    listenerEvents.clear();

    setTriggerCommand = "{" +
        "'set-trigger' : {" +
        "'name' : 'metric_trigger'," +
        "'event' : 'metric'," +
        "'waitFor' : '" + waitForSeconds + "s'," +
        "'enabled' : true," +
        "'metric': '" + tag + "'" +
        "'above' : 100.0," +
        "'collection': '" + collectionName + "'" +
        "'shard':'"  + shardId + "'" +
        "'preferredOperation':'addreplica'" +
        "'actions' : [" +
        "{'name':'compute','class':'" + ComputePlanAction.class.getName() + "'}," +
        "{'name':'execute','class':'" + ExecutePlanAction.class.getName() + "'}," +
        "{'name':'test','class':'" + TestSearchRateAction.class.getName() + "'}" +
        "]" +
        "}}";
    req = createAutoScalingRequest(SolrRequest.METHOD.POST, setTriggerCommand);
    response = solrClient.request(req);
    assertEquals(response.get("result").toString(), "success");

    await = triggerFiredLatch.await(20, TimeUnit.SECONDS);
    assertTrue("The trigger did not fire at all", await);
    // wait for listener to capture the SUCCEEDED stage
    Thread.sleep(2000);
    assertEquals(listenerEvents.toString(), 4, listenerEvents.get("srt").size());
    ev = listenerEvents.get("srt").get(0);
    now = timeSource.getTimeNs();
    // verify waitFor
    assertTrue(TimeUnit.SECONDS.convert(waitForSeconds, TimeUnit.NANOSECONDS) - WAIT_FOR_DELTA_NANOS <= now - ev.event.getEventTime());
    assertEquals(collectionName, ev.event.getProperties().get("collection"));
    docCollection = solrClient.getZkStateReader().getClusterState().getCollection(collectionName);
    assertEquals(5, docCollection.getReplicas().size());
  }

  public void testScheduledTrigger() throws Exception {
    CloudSolrClient solrClient = cluster.getSolrClient();

    // this collection will place 2 cores on 1st node and 1 core on 2nd node
    String collectionName = "testScheduledTrigger";
    CollectionAdminRequest.createCollection(collectionName, 1, 3)
        .setMaxShardsPerNode(5).process(solrClient);
    waitForState("", collectionName, clusterShape(1, 3));

    // create a policy which allows only 1 core per node thereby creating a violation for the above collection
    String setClusterPolicy = "{\n" +
        "  \"set-cluster-policy\" : [\n" +
        "    {\"cores\" : \"<2\", \"node\" : \"#EACH\"}\n" +
        "  ]\n" +
        "}";
    SolrRequest req = createAutoScalingRequest(SolrRequest.METHOD.POST, setClusterPolicy);
    NamedList<Object> response = solrClient.request(req);
    assertEquals(response.get("result").toString(), "success");

    // start a new node which can be used to balance the cluster as per policy
    JettySolrRunner newNode = cluster.startJettySolrRunner();
    cluster.waitForAllNodes(10);

    String setTriggerCommand = "{" +
        "'set-trigger' : {" +
        "'name' : 'sched_trigger_integration1'," +
        "'event' : 'scheduled'," +
        "'startTime' : '" + new Date().toInstant().toString() + "'" +
        "'every' : '+3SECONDS'" +
        "'actions' : [" +
          "{'name' : 'compute','class':'" + ComputePlanAction.class.getName() + "'}," +
          "{'name' : 'execute','class':'" + ExecutePlanAction.class.getName() + "'}," +
          "{'name' : 'recorder', 'class': '" + ContextPropertiesRecorderAction.class.getName() + "'}" +
        "]}}";
    req = createAutoScalingRequest(SolrRequest.METHOD.POST, setTriggerCommand);
    response = solrClient.request(req);
    assertEquals(response.get("result").toString(), "success");

    assertTrue("ScheduledTrigger did not fire within 20 seconds", triggerFiredLatch.await(20, TimeUnit.SECONDS));
    assertEquals(1, events.size());
    Map<String, Object> actionContextProps = actionContextPropertiesRef.get();
    assertNotNull(actionContextProps);
    TriggerEvent event = events.iterator().next();
    List<SolrRequest> operations = (List<SolrRequest>) actionContextProps.get("operations");
    assertNotNull(operations);
    assertEquals(1, operations.size());
    for (SolrRequest operation : operations) {
      SolrParams params = operation.getParams();
      assertEquals(newNode.getNodeName(), params.get("targetNode"));
    }
  }

  private static AtomicReference<Map<String, Object>> actionContextPropertiesRef = new AtomicReference<>();

  public static class ContextPropertiesRecorderAction extends TestEventMarkerAction {
    @Override
    public void process(TriggerEvent event, ActionContext actionContext) {
      actionContextPropertiesRef.set(actionContext.getProperties());
      super.process(event, actionContext);
    }
  }
=======
>>>>>>> a4789db4
}<|MERGE_RESOLUTION|>--- conflicted
+++ resolved
@@ -550,283 +550,6 @@
       fail("The TriggerAction should have been created by now");
     }
 
-<<<<<<< HEAD
-    NamedList<Object> overSeerStatus = cluster.getSolrClient().request(CollectionAdminRequest.getOverseerStatus());
-    String overseerLeader = (String) overSeerStatus.get("leader");
-    int overseerLeaderIndex = 0;
-    for (int i = 0; i < cluster.getJettySolrRunners().size(); i++) {
-      JettySolrRunner jetty = cluster.getJettySolrRunner(i);
-      if (jetty.getNodeName().equals(overseerLeader)) {
-        overseerLeaderIndex = i;
-        break;
-      }
-    }
-
-    events.clear();
-
-    JettySolrRunner newNode = cluster.startJettySolrRunner();
-    boolean await = triggerFiredLatch.await(20, TimeUnit.SECONDS);
-    assertTrue("The trigger did not fire at all", await);
-    assertTrue(triggerFired.get());
-    // reset
-    triggerFired.set(false);
-    triggerFiredLatch = new CountDownLatch(1);
-    NodeAddedTrigger.NodeAddedEvent nodeAddedEvent = (NodeAddedTrigger.NodeAddedEvent) events.iterator().next();
-    assertNotNull(nodeAddedEvent);
-    List<String> nodeNames = (List<String>)nodeAddedEvent.getProperty(TriggerEvent.NODE_NAMES);
-    assertTrue(nodeNames.contains(newNode.getNodeName()));
-    // add a second node - state of the trigger will change but it won't fire for waitFor sec.
-    JettySolrRunner newNode2 = cluster.startJettySolrRunner();
-    Thread.sleep(10000);
-    // kill overseer leader
-    cluster.stopJettySolrRunner(overseerLeaderIndex);
-    await = triggerFiredLatch.await(20, TimeUnit.SECONDS);
-    assertTrue("The trigger did not fire at all", await);
-    assertTrue(triggerFired.get());
-  }
-
-  private static class TestLiveNodesListener implements LiveNodesListener {
-    Set<String> lostNodes = new HashSet<>();
-    Set<String> addedNodes = new HashSet<>();
-    CountDownLatch onChangeLatch = new CountDownLatch(1);
-
-    public void reset() {
-      lostNodes.clear();
-      addedNodes.clear();
-      onChangeLatch = new CountDownLatch(1);
-    }
-
-    @Override
-    public void onChange(SortedSet<String> oldLiveNodes, SortedSet<String> newLiveNodes) {
-      onChangeLatch.countDown();
-      Set<String> old = new HashSet<>(oldLiveNodes);
-      old.removeAll(newLiveNodes);
-      if (!old.isEmpty()) {
-        lostNodes.addAll(old);
-      }
-      newLiveNodes.removeAll(oldLiveNodes);
-      if (!newLiveNodes.isEmpty()) {
-        addedNodes.addAll(newLiveNodes);
-      }
-    }
-  }
-
-  private TestLiveNodesListener registerLiveNodesListener() {
-    TestLiveNodesListener listener = new TestLiveNodesListener();
-    zkStateReader.registerLiveNodesListener(listener);
-    return listener;
-  }
-
-  public static class TestEventMarkerAction extends TriggerActionBase {
-
-    public TestEventMarkerAction() {
-      actionConstructorCalled.countDown();
-    }
-
-    @Override
-    public void process(TriggerEvent event, ActionContext actionContext) {
-      boolean locked = lock.tryLock();
-      if (!locked)  {
-        log.info("We should never have a tryLock fail because actions are never supposed to be executed concurrently");
-        return;
-      }
-      try {
-        events.add(event);
-        getTriggerFiredLatch().countDown();
-      } catch (Throwable t) {
-        log.debug("--throwable", t);
-        throw t;
-      } finally {
-        lock.unlock();
-      }
-    }
-
-    @Override
-    public void init() throws Exception {
-      log.info("TestEventMarkerAction init");
-      actionInitCalled.countDown();
-      super.init();
-    }
-  }
-
-  @Test
-  @BadApple(bugUrl="https://issues.apache.org/jira/browse/SOLR-12028")
-  public void testNodeMarkersRegistration() throws Exception {
-    // for this test we want to create two triggers so we must assert that the actions were created twice
-    actionInitCalled = new CountDownLatch(2);
-    // similarly we want both triggers to fire
-    triggerFiredLatch = new CountDownLatch(2);
-    TestLiveNodesListener listener = registerLiveNodesListener();
-
-    NamedList<Object> overSeerStatus = cluster.getSolrClient().request(CollectionAdminRequest.getOverseerStatus());
-    String overseerLeader = (String) overSeerStatus.get("leader");
-    int overseerLeaderIndex = 0;
-    for (int i = 0; i < cluster.getJettySolrRunners().size(); i++) {
-      JettySolrRunner jetty = cluster.getJettySolrRunner(i);
-      if (jetty.getNodeName().equals(overseerLeader)) {
-        overseerLeaderIndex = i;
-        break;
-      }
-    }
-    // add a node
-    JettySolrRunner node = cluster.startJettySolrRunner();
-    if (!listener.onChangeLatch.await(10, TimeUnit.SECONDS)) {
-      fail("onChange listener didn't execute on cluster change");
-    }
-    assertEquals(1, listener.addedNodes.size());
-    assertEquals(node.getNodeName(), listener.addedNodes.iterator().next());
-    // verify that a znode doesn't exist (no trigger)
-    String pathAdded = ZkStateReader.SOLR_AUTOSCALING_NODE_ADDED_PATH + "/" + node.getNodeName();
-    assertFalse("Path " + pathAdded + " was created but there are no nodeAdded triggers", zkClient().exists(pathAdded, true));
-    listener.reset();
-    // stop overseer
-    log.info("====== KILL OVERSEER 1");
-    cluster.stopJettySolrRunner(overseerLeaderIndex);
-    if (!listener.onChangeLatch.await(10, TimeUnit.SECONDS)) {
-      fail("onChange listener didn't execute on cluster change");
-    }
-    assertEquals(1, listener.lostNodes.size());
-    assertEquals(overseerLeader, listener.lostNodes.iterator().next());
-    assertEquals(0, listener.addedNodes.size());
-    // wait until the new overseer is up
-    Thread.sleep(5000);
-    // verify that a znode does NOT exist - there's no nodeLost trigger,
-    // so the new overseer cleaned up existing nodeLost markers
-    String pathLost = ZkStateReader.SOLR_AUTOSCALING_NODE_LOST_PATH + "/" + overseerLeader;
-    assertFalse("Path " + pathLost + " exists", zkClient().exists(pathLost, true));
-
-    listener.reset();
-
-    // set up triggers
-    CloudSolrClient solrClient = cluster.getSolrClient();
-
-    log.info("====== ADD TRIGGERS");
-    String setTriggerCommand = "{" +
-        "'set-trigger' : {" +
-        "'name' : 'node_added_triggerMR'," +
-        "'event' : 'nodeAdded'," +
-        "'waitFor' : '1s'," +
-        "'enabled' : true," +
-        "'actions' : [{'name':'test','class':'" + TestEventMarkerAction.class.getName() + "'}]" +
-        "}}";
-    SolrRequest req = createAutoScalingRequest(SolrRequest.METHOD.POST, setTriggerCommand);
-    NamedList<Object> response = solrClient.request(req);
-    assertEquals(response.get("result").toString(), "success");
-
-    setTriggerCommand = "{" +
-        "'set-trigger' : {" +
-        "'name' : 'node_lost_triggerMR'," +
-        "'event' : 'nodeLost'," +
-        "'waitFor' : '1s'," +
-        "'enabled' : true," +
-        "'actions' : [{'name':'test','class':'" + TestEventMarkerAction.class.getName() + "'}]" +
-        "}}";
-    req = createAutoScalingRequest(SolrRequest.METHOD.POST, setTriggerCommand);
-    response = solrClient.request(req);
-    assertEquals(response.get("result").toString(), "success");
-
-    overSeerStatus = cluster.getSolrClient().request(CollectionAdminRequest.getOverseerStatus());
-    overseerLeader = (String) overSeerStatus.get("leader");
-    overseerLeaderIndex = 0;
-    for (int i = 0; i < cluster.getJettySolrRunners().size(); i++) {
-      JettySolrRunner jetty = cluster.getJettySolrRunner(i);
-      if (jetty.getNodeName().equals(overseerLeader)) {
-        overseerLeaderIndex = i;
-        break;
-      }
-    }
-
-    // create another node
-    log.info("====== ADD NODE 1");
-    JettySolrRunner node1 = cluster.startJettySolrRunner();
-    if (!listener.onChangeLatch.await(10, TimeUnit.SECONDS)) {
-      fail("onChange listener didn't execute on cluster change");
-    }
-    assertEquals(1, listener.addedNodes.size());
-    assertEquals(node1.getNodeName(), listener.addedNodes.iterator().next());
-    // verify that a znode exists
-    pathAdded = ZkStateReader.SOLR_AUTOSCALING_NODE_ADDED_PATH + "/" + node1.getNodeName();
-    assertTrue("Path " + pathAdded + " wasn't created", zkClient().exists(pathAdded, true));
-
-    Thread.sleep(5000);
-    // nodeAdded marker should be consumed now by nodeAdded trigger
-    assertFalse("Path " + pathAdded + " should have been deleted", zkClient().exists(pathAdded, true));
-
-    listener.reset();
-    events.clear();
-    triggerFiredLatch = new CountDownLatch(1);
-    // kill overseer again
-    log.info("====== KILL OVERSEER 2");
-    cluster.stopJettySolrRunner(overseerLeaderIndex);
-    if (!listener.onChangeLatch.await(10, TimeUnit.SECONDS)) {
-      fail("onChange listener didn't execute on cluster change");
-    }
-
-
-    if (!triggerFiredLatch.await(20, TimeUnit.SECONDS)) {
-      fail("Trigger should have fired by now");
-    }
-    assertEquals(1, events.size());
-    TriggerEvent ev = events.iterator().next();
-    List<String> nodeNames = (List<String>)ev.getProperty(TriggerEvent.NODE_NAMES);
-    assertTrue(nodeNames.contains(overseerLeader));
-    assertEquals(TriggerEventType.NODELOST, ev.getEventType());
-  }
-
-  static Map<String, List<CapturedEvent>> listenerEvents = new HashMap<>();
-  static CountDownLatch listenerCreated = new CountDownLatch(1);
-  static boolean failDummyAction = false;
-
-  public static class TestTriggerListener extends TriggerListenerBase {
-    @Override
-    public void init(SolrCloudManager cloudManager, AutoScalingConfig.TriggerListenerConfig config) {
-      super.init(cloudManager, config);
-      listenerCreated.countDown();
-    }
-
-    @Override
-    public synchronized void onEvent(TriggerEvent event, TriggerEventProcessorStage stage, String actionName,
-                                     ActionContext context, Throwable error, String message) {
-      List<CapturedEvent> lst = listenerEvents.computeIfAbsent(config.name, s -> new ArrayList<>());
-      lst.add(new CapturedEvent(timeSource.getTimeNs(), context, config, stage, actionName, event, message));
-    }
-  }
-
-  public static class TestDummyAction extends TriggerActionBase {
-
-    @Override
-    public void process(TriggerEvent event, ActionContext context) {
-      if (failDummyAction) {
-        throw new RuntimeException("failure");
-      }
-
-    }
-  }
-
-  @Test
-  public void testListeners() throws Exception {
-    CloudSolrClient solrClient = cluster.getSolrClient();
-    String setTriggerCommand = "{" +
-        "'set-trigger' : {" +
-        "'name' : 'node_added_triggerL'," +
-        "'event' : 'nodeAdded'," +
-        "'waitFor' : '" + waitForSeconds + "s'," +
-        "'enabled' : true," +
-        "'actions' : [" +
-        "{'name':'test','class':'" + TestTriggerAction.class.getName() + "'}," +
-        "{'name':'test1','class':'" + TestDummyAction.class.getName() + "'}," +
-        "]" +
-        "}}";
-    SolrRequest req = createAutoScalingRequest(SolrRequest.METHOD.POST, setTriggerCommand);
-    NamedList<Object> response = solrClient.request(req);
-    assertEquals(response.get("result").toString(), "success");
-
-    if (!actionInitCalled.await(3, TimeUnit.SECONDS))  {
-      fail("The TriggerAction should have been created by now");
-    }
-
-=======
->>>>>>> a4789db4
     String setListenerCommand = "{" +
         "'set-listener' : " +
         "{" +
@@ -948,557 +671,4 @@
     assertEquals(TriggerEventProcessorStage.FAILED, capturedEvents.get(3).stage);
     assertEquals("test1", capturedEvents.get(3).actionName);
   }
-<<<<<<< HEAD
-
-  @Test
-  public void testCooldown() throws Exception {
-    CloudSolrClient solrClient = cluster.getSolrClient();
-    failDummyAction = false;
-    waitForSeconds = 1;
-    String setTriggerCommand = "{" +
-        "'set-trigger' : {" +
-        "'name' : 'node_added_cooldown_trigger'," +
-        "'event' : 'nodeAdded'," +
-        "'waitFor' : '" + waitForSeconds + "s'," +
-        "'enabled' : true," +
-        "'actions' : [" +
-        "{'name':'test','class':'" + TestTriggerAction.class.getName() + "'}" +
-        "]" +
-        "}}";
-    SolrRequest req = createAutoScalingRequest(SolrRequest.METHOD.POST, setTriggerCommand);
-    NamedList<Object> response = solrClient.request(req);
-    assertEquals(response.get("result").toString(), "success");
-
-    String setListenerCommand1 = "{" +
-        "'set-listener' : " +
-        "{" +
-        "'name' : 'bar'," +
-        "'trigger' : 'node_added_cooldown_trigger'," +
-        "'stage' : ['FAILED','SUCCEEDED', 'IGNORED']," +
-        "'class' : '" + TestTriggerListener.class.getName() + "'" +
-        "}" +
-        "}";
-    req = createAutoScalingRequest(SolrRequest.METHOD.POST, setListenerCommand1);
-    response = solrClient.request(req);
-    assertEquals(response.get("result").toString(), "success");
-
-    listenerCreated = new CountDownLatch(1);
-    listenerEvents.clear();
-
-    JettySolrRunner newNode = cluster.startJettySolrRunner();
-    boolean await = triggerFiredLatch.await(20, TimeUnit.SECONDS);
-    assertTrue("The trigger did not fire at all", await);
-    assertTrue(triggerFired.get());
-    // wait for listener to capture the SUCCEEDED stage
-    Thread.sleep(1000);
-
-    List<CapturedEvent> capturedEvents = listenerEvents.get("bar");
-    // we may get a few IGNORED events if other tests caused events within cooldown period
-    assertTrue(capturedEvents.toString(), capturedEvents.size() > 0);
-    long prevTimestamp = capturedEvents.get(capturedEvents.size() - 1).timestamp;
-
-    // reset the trigger and captured events
-    listenerEvents.clear();
-    triggerFiredLatch = new CountDownLatch(1);
-    triggerFired.compareAndSet(true, false);
-
-    JettySolrRunner newNode2 = cluster.startJettySolrRunner();
-    await = triggerFiredLatch.await(20, TimeUnit.SECONDS);
-    assertTrue("The trigger did not fire at all", await);
-    // wait for listener to capture the SUCCEEDED stage
-    Thread.sleep(2000);
-
-    // there must be at least one IGNORED event due to cooldown, and one SUCCEEDED event
-    capturedEvents = listenerEvents.get("bar");
-    assertEquals(capturedEvents.toString(),1,  capturedEvents.size());
-    CapturedEvent ev = capturedEvents.get(0);
-    assertEquals(ev.toString(), TriggerEventProcessorStage.SUCCEEDED, ev.stage);
-    // the difference between timestamps of the first SUCCEEDED and the last SUCCEEDED
-    // must be larger than cooldown period
-    assertTrue("timestamp delta is less than default cooldown period", ev.timestamp - prevTimestamp > TimeUnit.SECONDS.toNanos(ScheduledTriggers.DEFAULT_COOLDOWN_PERIOD_SECONDS));
-    prevTimestamp = ev.timestamp;
-
-    // this also resets the cooldown period
-    long modifiedCooldownPeriodSeconds = 7;
-    String setPropertiesCommand = "{\n" +
-        "\t\"set-properties\" : {\n" +
-        "\t\t\"" + AutoScalingParams.TRIGGER_COOLDOWN_PERIOD_SECONDS + "\" : " + modifiedCooldownPeriodSeconds + "\n" +
-        "\t}\n" +
-        "}";
-    solrClient.request(createAutoScalingRequest(SolrRequest.METHOD.POST, setPropertiesCommand));
-    req = createAutoScalingRequest(SolrRequest.METHOD.GET, null);
-    response = solrClient.request(req);
-
-    // reset the trigger and captured events
-    listenerEvents.clear();
-    triggerFiredLatch = new CountDownLatch(1);
-    triggerFired.compareAndSet(true, false);
-
-    JettySolrRunner newNode3 = cluster.startJettySolrRunner();
-    await = triggerFiredLatch.await(20, TimeUnit.SECONDS);
-    assertTrue("The trigger did not fire at all", await);
-    triggerFiredLatch = new CountDownLatch(1);
-    triggerFired.compareAndSet(true, false);
-    // add another node
-    JettySolrRunner newNode4 = cluster.startJettySolrRunner();
-    await = triggerFiredLatch.await(20, TimeUnit.SECONDS);
-    assertTrue("The trigger did not fire at all", await);
-    // wait for listener to capture the SUCCEEDED stage
-    Thread.sleep(2000);
-
-    // there must be two SUCCEEDED (due to newNode3 and newNode4) and maybe some ignored events
-    capturedEvents = listenerEvents.get("bar");
-    assertTrue(capturedEvents.toString(), capturedEvents.size() >= 2);
-    // first event should be SUCCEEDED
-    ev = capturedEvents.get(0);
-    assertEquals(ev.toString(), TriggerEventProcessorStage.SUCCEEDED, ev.stage);
-
-    ev = capturedEvents.get(capturedEvents.size() - 1);
-    assertEquals(ev.toString(), TriggerEventProcessorStage.SUCCEEDED, ev.stage);
-    // the difference between timestamps of the first SUCCEEDED and the last SUCCEEDED
-    // must be larger than the modified cooldown period
-    assertTrue("timestamp delta is less than default cooldown period", ev.timestamp - prevTimestamp > TimeUnit.SECONDS.toNanos(modifiedCooldownPeriodSeconds));
-  }
-
-  public void testSetProperties() throws Exception  {
-    JettySolrRunner runner = cluster.getJettySolrRunner(0);
-    SolrResourceLoader resourceLoader = runner.getCoreContainer().getResourceLoader();
-    SolrCloudManager solrCloudManager = runner.getCoreContainer().getZkController().getSolrCloudManager();
-    AtomicLong diff = new AtomicLong(0);
-    triggerFiredLatch = new CountDownLatch(2); // have the trigger run twice to capture time difference
-    try (ScheduledTriggers scheduledTriggers = new ScheduledTriggers(resourceLoader, solrCloudManager)) {
-      AutoScalingConfig config = new AutoScalingConfig(Collections.emptyMap());
-      scheduledTriggers.setAutoScalingConfig(config);
-      AutoScaling.Trigger t = new TriggerBase(TriggerEventType.NODELOST, "x") {
-        @Override
-        protected Map<String, Object> getState() {
-          return Collections.singletonMap("x","y");
-        }
-
-        @Override
-        protected void setState(Map<String, Object> state) {
-
-        }
-
-        @Override
-        public void restoreState(AutoScaling.Trigger old) {
-
-        }
-
-        @Override
-        public void run() {
-          if (getTriggerFiredLatch().getCount() == 0)  return;
-          long l = diff.get();
-          diff.set(timeSource.getTimeNs() - l);
-          getTriggerFiredLatch().countDown();
-        }
-      };
-      t.configure(runner.getCoreContainer().getResourceLoader(), runner.getCoreContainer().getZkController().getSolrCloudManager(), Collections.emptyMap());
-      scheduledTriggers.add(t);
-
-      assertTrue(getTriggerFiredLatch().await(4, TimeUnit.SECONDS));
-      assertTrue(diff.get() - TimeUnit.SECONDS.toNanos(ScheduledTriggers.DEFAULT_SCHEDULED_TRIGGER_DELAY_SECONDS) >= 0);
-
-      // change schedule delay
-      config = config.withProperties(Collections.singletonMap(AutoScalingParams.TRIGGER_SCHEDULE_DELAY_SECONDS, 4));
-      scheduledTriggers.setAutoScalingConfig(config);
-      triggerFiredLatch = new CountDownLatch(2);
-      assertTrue("Timed out waiting for latch to fire", getTriggerFiredLatch().await(10, TimeUnit.SECONDS));
-      assertTrue(diff.get() - TimeUnit.SECONDS.toNanos(4) >= 0);
-
-      // reset with default properties
-      scheduledTriggers.remove("x"); // remove the old trigger
-      config = config.withProperties(ScheduledTriggers.DEFAULT_PROPERTIES);
-      scheduledTriggers.setAutoScalingConfig(config);
-
-      // test core thread count
-      List<AutoScaling.Trigger> triggerList = new ArrayList<>();
-      final Set<String> threadNames = Collections.synchronizedSet(new HashSet<>());
-      final Set<String> triggerNames = Collections.synchronizedSet(new HashSet<>());
-      triggerFiredLatch = new CountDownLatch(8);
-      for (int i = 0; i < 8; i++) {
-        AutoScaling.Trigger trigger = new MockTrigger(TriggerEventType.NODELOST, "x" + i)  {
-          @Override
-          public void run() {
-            try {
-              // If core pool size is increased then new threads won't be started if existing threads
-              // aren't busy with tasks. So we make this thread wait longer than necessary
-              // so that the pool is forced to start threads for other triggers
-              Thread.sleep(5000);
-            } catch (InterruptedException e) {
-            }
-            if (triggerNames.add(getName()))  {
-              getTriggerFiredLatch().countDown();
-              threadNames.add(Thread.currentThread().getName());
-            }
-          }
-        };
-        trigger.configure(resourceLoader, solrCloudManager, Collections.emptyMap());
-        triggerList.add(trigger);
-        scheduledTriggers.add(triggerList.get(i));
-      }
-      assertTrue("Timed out waiting for latch to fire", getTriggerFiredLatch().await(20, TimeUnit.SECONDS));
-      assertEquals("Expected 8 triggers but found: " + triggerNames,8, triggerNames.size());
-      assertEquals("Expected " + ScheduledTriggers.DEFAULT_TRIGGER_CORE_POOL_SIZE
-          + " threads but found: " + threadNames,
-          ScheduledTriggers.DEFAULT_TRIGGER_CORE_POOL_SIZE, threadNames.size());
-
-      // change core pool size
-      config = config.withProperties(Collections.singletonMap(AutoScalingParams.TRIGGER_CORE_POOL_SIZE, 6));
-      scheduledTriggers.setAutoScalingConfig(config);
-      triggerFiredLatch = new CountDownLatch(8);
-      threadNames.clear();
-      triggerNames.clear();
-      assertTrue(getTriggerFiredLatch().await(20, TimeUnit.SECONDS));
-      assertEquals("Expected 8 triggers but found: " + triggerNames,8, triggerNames.size());
-      assertEquals("Expected 6 threads but found: " + threadNames,6, threadNames.size());
-
-      // reset
-      for (int i = 0; i < 8; i++) {
-        scheduledTriggers.remove(triggerList.get(i).getName());
-      }
-    }
-  }
-
-  public static class MockTrigger extends TriggerBase {
-
-    public MockTrigger(TriggerEventType eventType, String name) {
-      super(eventType, name);
-    }
-
-    @Override
-    protected Map<String, Object> getState() {
-      return Collections.emptyMap();
-    }
-
-    @Override
-    protected void setState(Map<String, Object> state) {
-
-    }
-
-    @Override
-    public void restoreState(AutoScaling.Trigger old) {
-
-    }
-
-    @Override
-    public void run() {
-
-    }
-  }
-
-  public static class TestSearchRateAction extends TriggerActionBase {
-
-    @Override
-    public void process(TriggerEvent event, ActionContext context) throws Exception {
-      try {
-        events.add(event);
-        long currentTimeNanos = timeSource.getTimeNs();
-        long eventTimeNanos = event.getEventTime();
-        long waitForNanos = TimeUnit.NANOSECONDS.convert(waitForSeconds, TimeUnit.SECONDS) - WAIT_FOR_DELTA_NANOS;
-        if (currentTimeNanos - eventTimeNanos <= waitForNanos) {
-          fail(event.source + " was fired before the configured waitFor period");
-        }
-        getTriggerFiredLatch().countDown();
-      } catch (Throwable t) {
-        log.debug("--throwable", t);
-        throw t;
-      }
-    }
-  }
-
-  @Test
-  @BadApple(bugUrl="https://issues.apache.org/jira/browse/SOLR-12028")
-  public void testSearchRate() throws Exception {
-    // start a few more jetty-s
-    for (int i = 0; i < 3; i++) {
-      cluster.startJettySolrRunner();
-    }
-    CloudSolrClient solrClient = cluster.getSolrClient();
-    String COLL1 = "collection1";
-    CollectionAdminRequest.Create create = CollectionAdminRequest.createCollection(COLL1,
-        "conf", 1, 2);
-    create.process(solrClient);
-    String setTriggerCommand = "{" +
-        "'set-trigger' : {" +
-        "'name' : 'search_rate_trigger'," +
-        "'event' : 'searchRate'," +
-        "'waitFor' : '" + waitForSeconds + "s'," +
-        "'enabled' : true," +
-        "'rate' : 1.0," +
-        "'actions' : [" +
-        "{'name':'compute','class':'" + ComputePlanAction.class.getName() + "'}," +
-        "{'name':'execute','class':'" + ExecutePlanAction.class.getName() + "'}," +
-        "{'name':'test','class':'" + TestSearchRateAction.class.getName() + "'}" +
-        "]" +
-        "}}";
-    SolrRequest req = createAutoScalingRequest(SolrRequest.METHOD.POST, setTriggerCommand);
-    NamedList<Object> response = solrClient.request(req);
-    assertEquals(response.get("result").toString(), "success");
-
-    String setListenerCommand1 = "{" +
-        "'set-listener' : " +
-        "{" +
-        "'name' : 'srt'," +
-        "'trigger' : 'search_rate_trigger'," +
-        "'stage' : ['FAILED','SUCCEEDED']," +
-        "'afterAction': ['compute', 'execute', 'test']," +
-        "'class' : '" + TestTriggerListener.class.getName() + "'" +
-        "}" +
-        "}";
-    req = createAutoScalingRequest(SolrRequest.METHOD.POST, setListenerCommand1);
-    response = solrClient.request(req);
-    assertEquals(response.get("result").toString(), "success");
-    SolrParams query = params(CommonParams.Q, "*:*");
-    for (int i = 0; i < 500; i++) {
-      solrClient.query(COLL1, query);
-    }
-    boolean await = triggerFiredLatch.await(20, TimeUnit.SECONDS);
-    assertTrue("The trigger did not fire at all", await);
-    // wait for listener to capture the SUCCEEDED stage
-    Thread.sleep(5000);
-    List<CapturedEvent> events = listenerEvents.get("srt");
-    assertEquals(listenerEvents.toString(), 4, events.size());
-    assertEquals("AFTER_ACTION", events.get(0).stage.toString());
-    assertEquals("compute", events.get(0).actionName);
-    assertEquals("AFTER_ACTION", events.get(1).stage.toString());
-    assertEquals("execute", events.get(1).actionName);
-    assertEquals("AFTER_ACTION", events.get(2).stage.toString());
-    assertEquals("test", events.get(2).actionName);
-    assertEquals("SUCCEEDED", events.get(3).stage.toString());
-    assertNull(events.get(3).actionName);
-
-    CapturedEvent ev = events.get(0);
-    long now = timeSource.getTimeNs();
-    // verify waitFor
-    assertTrue(TimeUnit.SECONDS.convert(waitForSeconds, TimeUnit.NANOSECONDS) - WAIT_FOR_DELTA_NANOS <= now - ev.event.getEventTime());
-    Map<String, Double> nodeRates = (Map<String, Double>)ev.event.getProperties().get("node");
-    assertNotNull("nodeRates", nodeRates);
-    assertTrue(nodeRates.toString(), nodeRates.size() > 0);
-    AtomicDouble totalNodeRate = new AtomicDouble();
-    nodeRates.forEach((n, r) -> totalNodeRate.addAndGet(r));
-    List<ReplicaInfo> replicaRates = (List<ReplicaInfo>)ev.event.getProperties().get("replica");
-    assertNotNull("replicaRates", replicaRates);
-    assertTrue(replicaRates.toString(), replicaRates.size() > 0);
-    AtomicDouble totalReplicaRate = new AtomicDouble();
-    replicaRates.forEach(r -> {
-      assertTrue(r.toString(), r.getVariable("rate") != null);
-      totalReplicaRate.addAndGet((Double)r.getVariable("rate"));
-    });
-    Map<String, Object> shardRates = (Map<String, Object>)ev.event.getProperties().get("shard");
-    assertNotNull("shardRates", shardRates);
-    assertEquals(shardRates.toString(), 1, shardRates.size());
-    shardRates = (Map<String, Object>)shardRates.get(COLL1);
-    assertNotNull("shardRates", shardRates);
-    assertEquals(shardRates.toString(), 1, shardRates.size());
-    AtomicDouble totalShardRate = new AtomicDouble();
-    shardRates.forEach((s, r) -> totalShardRate.addAndGet((Double)r));
-    Map<String, Double> collectionRates = (Map<String, Double>)ev.event.getProperties().get("collection");
-    assertNotNull("collectionRates", collectionRates);
-    assertEquals(collectionRates.toString(), 1, collectionRates.size());
-    Double collectionRate = collectionRates.get(COLL1);
-    assertNotNull(collectionRate);
-    assertTrue(collectionRate > 5.0);
-    assertEquals(collectionRate, totalNodeRate.get(), 5.0);
-    assertEquals(collectionRate, totalShardRate.get(), 5.0);
-    assertEquals(collectionRate, totalReplicaRate.get(), 5.0);
-
-    // check operations
-    List<Map<String, Object>> ops = (List<Map<String, Object>>)ev.context.get("properties.operations");
-    assertNotNull(ops);
-    assertTrue(ops.size() > 1);
-    for (Map<String, Object> m : ops) {
-      assertEquals("ADDREPLICA", m.get("params.action"));
-    }
-  }
-
-  @Test
-  public void testMetricTrigger() throws Exception {
-    cluster.waitForAllNodes(5);
-
-    String collectionName = "testMetricTrigger";
-    CloudSolrClient solrClient = cluster.getSolrClient();
-    CollectionAdminRequest.Create create = CollectionAdminRequest.createCollection(collectionName,
-        "conf", 2, 2).setMaxShardsPerNode(2);
-    create.process(solrClient);
-    solrClient.setDefaultCollection(collectionName);
-
-    waitForState("Timed out waiting for collection:" + collectionName + " to become active", collectionName, clusterShape(2, 2));
-
-    DocCollection docCollection = solrClient.getZkStateReader().getClusterState().getCollection(collectionName);
-    String shardId = "shard1";
-    Replica replica = docCollection.getSlice(shardId).getReplicas().iterator().next();
-    String coreName = replica.getCoreName();
-    String replicaName = Utils.parseMetricsReplicaName(collectionName, coreName);
-    long waitForSeconds = 2 + random().nextInt(5);
-    String registry = SolrCoreMetricManager.createRegistryName(true, collectionName, shardId, replicaName, null);
-    String tag = "metrics:" + registry + ":INDEX.sizeInBytes";
-
-    String setTriggerCommand = "{" +
-        "'set-trigger' : {" +
-        "'name' : 'metric_trigger'," +
-        "'event' : 'metric'," +
-        "'waitFor' : '" + waitForSeconds + "s'," +
-        "'enabled' : true," +
-        "'metric': '" + tag + "'" +
-        "'above' : 100.0," +
-        "'collection': '" + collectionName + "'" +
-        "'shard':'"  + shardId + "'" +
-        "'actions' : [" +
-        "{'name':'compute','class':'" + ComputePlanAction.class.getName() + "'}," +
-        "{'name':'execute','class':'" + ExecutePlanAction.class.getName() + "'}," +
-        "{'name':'test','class':'" + TestSearchRateAction.class.getName() + "'}" +
-        "]" +
-        "}}";
-    SolrRequest req = createAutoScalingRequest(SolrRequest.METHOD.POST, setTriggerCommand);
-    NamedList<Object> response = solrClient.request(req);
-    assertEquals(response.get("result").toString(), "success");
-
-    String setListenerCommand1 = "{" +
-        "'set-listener' : " +
-        "{" +
-        "'name' : 'srt'," +
-        "'trigger' : 'metric_trigger'," +
-        "'stage' : ['FAILED','SUCCEEDED']," +
-        "'afterAction': ['compute', 'execute', 'test']," +
-        "'class' : '" + TestTriggerListener.class.getName() + "'" +
-        "}" +
-        "}";
-    req = createAutoScalingRequest(SolrRequest.METHOD.POST, setListenerCommand1);
-    response = solrClient.request(req);
-    assertEquals(response.get("result").toString(), "success");
-
-    // start more nodes so that we have at least 4
-    for (int i = cluster.getJettySolrRunners().size(); i < 4; i++) {
-      cluster.startJettySolrRunner();
-    }
-    cluster.waitForAllNodes(10);
-
-    List<SolrInputDocument> docs = new ArrayList<>(500);
-    for (int i = 0; i < 500; i++) {
-      docs.add(new SolrInputDocument("id", String.valueOf(i), "x_s", "x" + i));
-    }
-    solrClient.add(docs);
-    solrClient.commit();
-
-    boolean await = triggerFiredLatch.await(20, TimeUnit.SECONDS);
-    assertTrue("The trigger did not fire at all", await);
-    // wait for listener to capture the SUCCEEDED stage
-    Thread.sleep(2000);
-    assertEquals(listenerEvents.toString(), 4, listenerEvents.get("srt").size());
-    CapturedEvent ev = listenerEvents.get("srt").get(0);
-    long now = timeSource.getTimeNs();
-    // verify waitFor
-    assertTrue(TimeUnit.SECONDS.convert(waitForSeconds, TimeUnit.NANOSECONDS) - WAIT_FOR_DELTA_NANOS <= now - ev.event.getEventTime());
-    assertEquals(collectionName, ev.event.getProperties().get("collection"));
-
-    // find a new replica and create its metric name
-    docCollection = solrClient.getZkStateReader().getClusterState().getCollection(collectionName);
-    replica = docCollection.getSlice(shardId).getReplicas().iterator().next();
-    coreName = replica.getCoreName();
-    replicaName = Utils.parseMetricsReplicaName(collectionName, coreName);
-    registry = SolrCoreMetricManager.createRegistryName(true, collectionName, shardId, replicaName, null);
-    tag = "metrics:" + registry + ":INDEX.sizeInBytes";
-
-    triggerFiredLatch = new CountDownLatch(1);
-    listenerEvents.clear();
-
-    setTriggerCommand = "{" +
-        "'set-trigger' : {" +
-        "'name' : 'metric_trigger'," +
-        "'event' : 'metric'," +
-        "'waitFor' : '" + waitForSeconds + "s'," +
-        "'enabled' : true," +
-        "'metric': '" + tag + "'" +
-        "'above' : 100.0," +
-        "'collection': '" + collectionName + "'" +
-        "'shard':'"  + shardId + "'" +
-        "'preferredOperation':'addreplica'" +
-        "'actions' : [" +
-        "{'name':'compute','class':'" + ComputePlanAction.class.getName() + "'}," +
-        "{'name':'execute','class':'" + ExecutePlanAction.class.getName() + "'}," +
-        "{'name':'test','class':'" + TestSearchRateAction.class.getName() + "'}" +
-        "]" +
-        "}}";
-    req = createAutoScalingRequest(SolrRequest.METHOD.POST, setTriggerCommand);
-    response = solrClient.request(req);
-    assertEquals(response.get("result").toString(), "success");
-
-    await = triggerFiredLatch.await(20, TimeUnit.SECONDS);
-    assertTrue("The trigger did not fire at all", await);
-    // wait for listener to capture the SUCCEEDED stage
-    Thread.sleep(2000);
-    assertEquals(listenerEvents.toString(), 4, listenerEvents.get("srt").size());
-    ev = listenerEvents.get("srt").get(0);
-    now = timeSource.getTimeNs();
-    // verify waitFor
-    assertTrue(TimeUnit.SECONDS.convert(waitForSeconds, TimeUnit.NANOSECONDS) - WAIT_FOR_DELTA_NANOS <= now - ev.event.getEventTime());
-    assertEquals(collectionName, ev.event.getProperties().get("collection"));
-    docCollection = solrClient.getZkStateReader().getClusterState().getCollection(collectionName);
-    assertEquals(5, docCollection.getReplicas().size());
-  }
-
-  public void testScheduledTrigger() throws Exception {
-    CloudSolrClient solrClient = cluster.getSolrClient();
-
-    // this collection will place 2 cores on 1st node and 1 core on 2nd node
-    String collectionName = "testScheduledTrigger";
-    CollectionAdminRequest.createCollection(collectionName, 1, 3)
-        .setMaxShardsPerNode(5).process(solrClient);
-    waitForState("", collectionName, clusterShape(1, 3));
-
-    // create a policy which allows only 1 core per node thereby creating a violation for the above collection
-    String setClusterPolicy = "{\n" +
-        "  \"set-cluster-policy\" : [\n" +
-        "    {\"cores\" : \"<2\", \"node\" : \"#EACH\"}\n" +
-        "  ]\n" +
-        "}";
-    SolrRequest req = createAutoScalingRequest(SolrRequest.METHOD.POST, setClusterPolicy);
-    NamedList<Object> response = solrClient.request(req);
-    assertEquals(response.get("result").toString(), "success");
-
-    // start a new node which can be used to balance the cluster as per policy
-    JettySolrRunner newNode = cluster.startJettySolrRunner();
-    cluster.waitForAllNodes(10);
-
-    String setTriggerCommand = "{" +
-        "'set-trigger' : {" +
-        "'name' : 'sched_trigger_integration1'," +
-        "'event' : 'scheduled'," +
-        "'startTime' : '" + new Date().toInstant().toString() + "'" +
-        "'every' : '+3SECONDS'" +
-        "'actions' : [" +
-          "{'name' : 'compute','class':'" + ComputePlanAction.class.getName() + "'}," +
-          "{'name' : 'execute','class':'" + ExecutePlanAction.class.getName() + "'}," +
-          "{'name' : 'recorder', 'class': '" + ContextPropertiesRecorderAction.class.getName() + "'}" +
-        "]}}";
-    req = createAutoScalingRequest(SolrRequest.METHOD.POST, setTriggerCommand);
-    response = solrClient.request(req);
-    assertEquals(response.get("result").toString(), "success");
-
-    assertTrue("ScheduledTrigger did not fire within 20 seconds", triggerFiredLatch.await(20, TimeUnit.SECONDS));
-    assertEquals(1, events.size());
-    Map<String, Object> actionContextProps = actionContextPropertiesRef.get();
-    assertNotNull(actionContextProps);
-    TriggerEvent event = events.iterator().next();
-    List<SolrRequest> operations = (List<SolrRequest>) actionContextProps.get("operations");
-    assertNotNull(operations);
-    assertEquals(1, operations.size());
-    for (SolrRequest operation : operations) {
-      SolrParams params = operation.getParams();
-      assertEquals(newNode.getNodeName(), params.get("targetNode"));
-    }
-  }
-
-  private static AtomicReference<Map<String, Object>> actionContextPropertiesRef = new AtomicReference<>();
-
-  public static class ContextPropertiesRecorderAction extends TestEventMarkerAction {
-    @Override
-    public void process(TriggerEvent event, ActionContext actionContext) {
-      actionContextPropertiesRef.set(actionContext.getProperties());
-      super.process(event, actionContext);
-    }
-  }
-=======
->>>>>>> a4789db4
 }