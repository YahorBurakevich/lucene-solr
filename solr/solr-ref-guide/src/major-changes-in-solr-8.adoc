= Major Changes in Solr 8
:page-tocclass: right
// Licensed to the Apache Software Foundation (ASF) under one
// or more contributor license agreements.  See the NOTICE file
// distributed with this work for additional information
// regarding copyright ownership.  The ASF licenses this file
// to you under the Apache License, Version 2.0 (the
// "License"); you may not use this file except in compliance
// with the License.  You may obtain a copy of the License at
//
//   http://www.apache.org/licenses/LICENSE-2.0
//
// Unless required by applicable law or agreed to in writing,
// software distributed under the License is distributed on an
// "AS IS" BASIS, WITHOUT WARRANTIES OR CONDITIONS OF ANY
// KIND, either express or implied.  See the License for the
// specific language governing permissions and limitations
// under the License.

// *** *** *** *** *** *** *** *** *** *** *** *** *** *** ***
// ***** THIS PAGE SHOULD NOT BE BACKPORTED UNTIL SOLR 8 *****
// *****   Until then it's a place for upgrade notes     *****
// *** *** *** *** *** *** *** *** *** *** *** *** *** *** ***

<<<<<<< HEAD
Solr 8 is a major new release of Solr which introduces new features and a number of other changes that may impact your existing installation.

== Solr 8 Upgrade Planning

Due to the introduction of LIR redesign since Solr 7.3 (SOLR-11702) and the removing of old LIR implementation in Solr 8.
Rolling updates are not possible unless all nodes must be on Solr 7.3 or higher. If not updates can be lost.

Solr nodes can now listen and serve HTTP/2 and HTTP/1 requests. By default, most of internal requests are sent by using HTTP/2
therefore Solr 8.0 nodes can't talk to old nodes (7.x).

However we can follow these steps to do rolling updates:

* Do rolling updates as normally, but the Solr 8.0 nodes must start with `-Dsolr.http1=true` as startup parameter.
  By using this parameter internal requests are sent by using HTTP/1.1
* When all nodes are upgraded to 8.0, restart them, this time `-Dsolr.http1` parameter should be removed.

== HTTP/2

Until Solr 8, Solr nodes only support HTTP/1 requests. HTTP/1.1 practically allows only one outstanding request
per TCP connection this means that for sending multiple requests at the same time multiple TCP connections must be
established. This leads to waste of resources on both-sides and long GC-pause. Solr 8 with HTTP/2 support overcomes that problem by allowing
multiple requests can be sent in parallel using a same TCP connection.

{solr-javadocs}/solr-solrj/org/apache/solr/client/solrj/impl/Http2SolrClient.html[`Http2SolrClient`]
with HTTP/2 and async capabilities based on Jetty Client is introduced. This client replaced
`HttpSolrClient`] and `ConcurrentUpdateSolrClient` for sending most of internal requests (sent by
`UpdateShardHandler`, `HttpShardHandler`).
An interesting benchmark result showing gain of using `Http2SolrClient` had been posted
https://issues.apache.org/jira/browse/SOLR-12642?focusedCommentId=16606648&page=com.atlassian.jira.plugin.system.issuetabpanels%3Acomment-tabpanel#comment-16606648[here].
However this leads to several changes in configuration and authentication setup

* {solr-javadocs}/solr-core/org/apache/solr/update/UpdateShardHandler.html[`UpdateShardHandler.maxConnections`] parameter is no longer being used
* {solr-javadocs}/solr-core/org/apache/solr/handler/component/HttpShardHandler.html[`HttpShardHandlerFactory.maxConnections`] parameter is no longer being used
*  Custom {solr-javadocs}/solr-core/org/apache/solr/security/AuthenticationPlugin.html[`AuthenticationPlugin`] must provide its own setup for
   `Http2SolrClient` through implementing
   {solr-javadocs}/solr-core/org/apache/solr/security/HttpClientBuilderPlugin.html[`HttpClientBuilderPlugin.setup`],
   if not internal requests can't be authenticated
=======
* Due to LIR redesign in SOLR-11702, all users must be on Solr 7.3 or higher to upgrade to Solr 8

* If you explicitly use BM25SimilarityFactory in your schema the absolute scoring will be lower, see SOLR-13025.
  But ordering of documents will not change in the normal case. Use LegacyBM25SimilarityFactory if you need to force
  the old 6.x/7.x scoring. Note that if you have not specified any similarity in schema or use the default 
  SchemaSimilarityFactory, then LegacyBM25Similarity is automatically selected for 'luceneMatchVersion' < 8.0.0.
  See also explanation in Reference Guide chapter "Other Schema Elements".
>>>>>>> 280f6792
<|MERGE_RESOLUTION|>--- conflicted
+++ resolved
@@ -22,8 +22,13 @@
 // *****   Until then it's a place for upgrade notes     *****
 // *** *** *** *** *** *** *** *** *** *** *** *** *** *** ***
 
-<<<<<<< HEAD
-Solr 8 is a major new release of Solr which introduces new features and a number of other changes that may impact your existing installation.
+* Due to LIR redesign in SOLR-11702, all users must be on Solr 7.3 or higher to upgrade to Solr 8
+
+* If you explicitly use BM25SimilarityFactory in your schema the absolute scoring will be lower, see SOLR-13025.
+  But ordering of documents will not change in the normal case. Use LegacyBM25SimilarityFactory if you need to force
+  the old 6.x/7.x scoring. Note that if you have not specified any similarity in schema or use the default 
+  SchemaSimilarityFactory, then LegacyBM25Similarity is automatically selected for 'luceneMatchVersion' < 8.0.0.
+  See also explanation in Reference Guide chapter "Other Schema Elements".
 
 == Solr 8 Upgrade Planning
 
@@ -60,12 +65,3 @@
    `Http2SolrClient` through implementing
    {solr-javadocs}/solr-core/org/apache/solr/security/HttpClientBuilderPlugin.html[`HttpClientBuilderPlugin.setup`],
    if not internal requests can't be authenticated
-=======
-* Due to LIR redesign in SOLR-11702, all users must be on Solr 7.3 or higher to upgrade to Solr 8
-
-* If you explicitly use BM25SimilarityFactory in your schema the absolute scoring will be lower, see SOLR-13025.
-  But ordering of documents will not change in the normal case. Use LegacyBM25SimilarityFactory if you need to force
-  the old 6.x/7.x scoring. Note that if you have not specified any similarity in schema or use the default 
-  SchemaSimilarityFactory, then LegacyBM25Similarity is automatically selected for 'luceneMatchVersion' < 8.0.0.
-  See also explanation in Reference Guide chapter "Other Schema Elements".
->>>>>>> 280f6792
